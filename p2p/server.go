/**
*  @file
*  @copyright defined in go-seele/LICENSE
 */

package p2p

import (
	"bytes"
	"crypto/ecdsa"
	"crypto/md5"
	"crypto/rand"
	"encoding/binary"
	"errors"
	"fmt"
	"net"
	"sort"
	"sync"
	"time"

	"github.com/seeleteam/go-seele/common"
	"github.com/seeleteam/go-seele/core"
	"github.com/seeleteam/go-seele/crypto"
	"github.com/seeleteam/go-seele/log"
	"github.com/seeleteam/go-seele/p2p/discovery"
	"github.com/sirupsen/logrus"
	set "gopkg.in/fatih/set.v0"
)

const (
	// Maximum number of peers that can be connected for each shard
	maxConnsPerShard = 30

	// Maximum number of peers that node actively connects to.
	maxActiveConnsPerShard = 24

	defaultDialTimeout = 15 * time.Second

	// Maximum amount of time allowed for writing some bytes, not a complete message, because the message length is very highly variable.
	connWriteTimeout = 30 * time.Second

	// Maximum time allowed for reading a complete message.
	frameReadTimeout = 30 * time.Second

	// interval to select new node to connect from the free node list.
	checkConnsNumInterval = 8 * time.Second
	inboundConn           = 1
	outboundConn          = 2

	// In transferring handshake msg, length of extra data
	extraDataLen = 24
)

// Config is the Configuration of p2p
type Config struct {
	// p2p.server will listen for incoming tcp connections. And it is for udp address used for Kad protocol
	ListenAddr string `json:"address"`

	// NetworkID used to define net type, for example main net and test net.
	NetworkID string `json:"networkID"`

	// static nodes which will be connected to find more nodes when the node started
	StaticNodes []*discovery.Node `json:"staticNodes"`

	// SubPrivateKey which will be make PrivateKey
	SubPrivateKey string `json:"privateKey"`

	// PrivateKey private key for p2p module, do not use it as any accounts
	PrivateKey *ecdsa.PrivateKey `json:"-"`
}

// Server manages all p2p peer connections.
type Server struct {
	// Config fields may not be modified while the server is running.
	Config

	lock    sync.Mutex // protects running
	running bool

	kadDB    *discovery.Database
	listener net.Listener

	quit chan struct{}

	loopWG sync.WaitGroup // loop, listenLoop

	nodeSet  *nodeSet
	peerSet  *peerSet
	peerLock sync.Mutex // lock for peer set
	log      *log.SeeleLog

	// MaxPendingPeers is the maximum number of peers that can be pending in the
	// handshake phase, counted separately for inbound and outbound connections.
	// Zero defaults to preset values.
	MaxPendingPeers int

	// Protocols should contain the protocols supported by the server.
	Protocols []Protocol

	SelfNode *discovery.Node

	genesis core.GenesisInfo

	// genesisHash is used for handshake
	genesisHash common.Hash

	// maxConnections represents max connections that node can connect to.
	// Reject connections if srv.PeerCount > maxConnections.
	maxConnections int

	// maxActiveConnections represents max connections that node can actively connect to.
	// Need not connect to a new node if srv.PeerCount > maxActiveConnections.
	maxActiveConnections int
}

// NewServer initialize a server
func NewServer(genesis core.GenesisInfo, config Config, protocols []Protocol) *Server {
	// add genesisHash with shard set to 0 to calculate hash
	shard := genesis.ShardNumber
	genesis.ShardNumber = 0
	hash := genesis.Hash()
	genesis.ShardNumber = shard

	return &Server{
<<<<<<< HEAD
		Config:          config,
		running:         false,
		log:             log.GetLogger("p2p"),
		MaxPeers:        defaultMaxPeers,
		quit:            make(chan struct{}),
		peerSet:         NewPeerSet(),
		nodeSet:         NewNodeSet(),
		MaxPendingPeers: 0,
		Protocols:       protocols,
		genesis:         genesis,
		genesisHash:     hash,
=======
		Config:               config,
		running:              false,
		log:                  log.GetLogger("p2p"),
		quit:                 make(chan struct{}),
		peerSet:              NewPeerSet(),
		MaxPendingPeers:      0,
		Protocols:            protocols,
		genesis:              genesis,
		genesisHash:          hash,
		maxConnections:       maxConnsPerShard * common.ShardCount,
		maxActiveConnections: maxActiveConnsPerShard * common.ShardCount,
>>>>>>> 8f08e2fe
	}
}

// PeerCount return the count of peers
func (srv *Server) PeerCount() int {
	return srv.peerSet.count()
}

// Start starts the server.
func (srv *Server) Start(nodeDir string, shard uint) (err error) {
	srv.lock.Lock()
	defer srv.lock.Unlock()

	if srv.running {
		return errors.New("server already running")
	}

	address := crypto.GetAddress(&srv.PrivateKey.PublicKey)
	addr, err := net.ResolveUDPAddr("udp", srv.ListenAddr)
	if err != nil {
		return err
	}

	srv.log.Debug("Starting P2P networking...")
	srv.SelfNode = discovery.NewNodeWithAddr(*address, addr, shard)

	srv.log.Info("p2p.Server.Start: MyNodeID [%s]", srv.SelfNode)
	srv.kadDB = discovery.StartService(nodeDir, *address, addr, srv.StaticNodes, shard)
	srv.kadDB.SetHookForNewNode(srv.addNode)
	srv.kadDB.SetHookForDeleteNode(srv.deleteNode)

	if err := srv.startListening(); err != nil {
		return err
	}

	srv.loopWG.Add(1)
	go srv.run()
	srv.running = true

	// just in debug mode
	if srv.log.GetLevel() >= logrus.DebugLevel {
		go srv.printPeers()
	}

	return nil
}

// printPeers used print handshake peers log, not just in debug
func (srv *Server) printPeers() {
	timer := time.NewTimer(1 * time.Hour)
	ticker := time.NewTicker(10 * time.Second)
	defer ticker.Stop()

loop:
	for {
		select {
		case <-ticker.C:
			srv.log.Debug("handshake peers number: %d, time: %d", srv.PeerCount(), time.Now().UnixNano())
		case <-timer.C:
			break loop
		}
	}
}

func (srv *Server) addNode(node *discovery.Node) {
	if node.Shard == discovery.UndefinedShardNumber {
		return
	}

<<<<<<< HEAD
	srv.nodeSet.tryAdd(node)
=======
	if srv.PeerCount() > srv.maxActiveConnections {
		srv.log.Warn("got discovery a new node event. Reached connection limit, node:%s", node)
		return
	}

>>>>>>> 8f08e2fe
	srv.log.Debug("got discovery a new node event, node info:%s", node)
	srv.connectNode(node)
}

func (srv *Server) connectNode(node *discovery.Node) {
	if srv.checkPeerExist(node.ID) {
		return
	}

	//TODO UDPPort==> TCPPort
	addr, err := net.ResolveTCPAddr("tcp4", fmt.Sprintf("%s:%d", node.IP.String(), node.UDPPort))
	if err != nil {
		srv.log.Error("failed to resolve tpc address %s", err)
		return
	}

	conn, err := net.DialTimeout("tcp", addr.String(), defaultDialTimeout)
	if err != nil {
		srv.log.Error("connect to a new node err: %s, node: %s", err, node)
		if conn != nil {
			conn.Close()
		}

		return
	}

	srv.log.Info("connect to a node with %s -> %s", conn.LocalAddr(), conn.RemoteAddr())
	if err := srv.setupConn(conn, outboundConn, node); err != nil {
		srv.log.Info("failed to add new node. err=%s", err)
	}
}

func (srv *Server) deleteNode(node *discovery.Node) {
	srv.nodeSet.delete(node)
	srv.deletePeer(node.ID)
}

func (srv *Server) checkPeerExist(id common.Address) bool {
	srv.peerLock.Lock()
	srv.peerLock.Unlock()

	peer := srv.peerSet.find(id)
	return peer != nil
}

func (srv *Server) addPeer(p *Peer) bool {
	srv.peerLock.Lock()
	defer srv.peerLock.Unlock()

	if p.getShardNumber() == discovery.UndefinedShardNumber {
		srv.log.Warn("got invalid peer with shard 0, peer info %s", p.Node)
		return false
	}

	peer := srv.peerSet.find(p.Node.ID)
	if peer != nil {
		srv.log.Debug("peer is already exist %s -> %s, skip %s -> %s", peer.LocalAddr(), peer.RemoteAddr(),
			p.LocalAddr(), p.RemoteAddr())
		return false
	}

	srv.peerSet.add(p)
	srv.nodeSet.setNodeStatus(p.Node, true)
	srv.log.Info("add peer to server, len(peers)=%d. peer %s", srv.PeerCount(), p.Node)
	p.notifyProtocolsAddPeer()

	metricsAddPeerMeter.Mark(1)
	metricsPeerCountGauge.Update(int64(srv.PeerCount()))
	return true
}

func (srv *Server) deletePeer(id common.Address) {
	srv.peerLock.Lock()
	defer srv.peerLock.Unlock()

	p := srv.peerSet.find(id)
	if p != nil {
		srv.nodeSet.setNodeStatus(p.Node, false)
		srv.peerSet.delete(p)
		p.notifyProtocolsDeletePeer()
		srv.log.Info("server.run delPeerChan received. peer match. remove peer. peers num=%d", srv.PeerCount())

		metricsDeletePeerMeter.Mark(1)
		metricsPeerCountGauge.Update(int64(srv.PeerCount()))
	} else {
		srv.log.Info("server.run delPeerChan received. peer not match")
	}
}

func (srv *Server) run() {
	defer srv.loopWG.Done()
	srv.log.Info("p2p start running...")

	checkTicker := time.NewTicker(checkConnsNumInterval)
running:
	for {
		select {
		case <-checkTicker.C:
			go srv.doSelectNodeToConnect()
		case <-srv.quit:
			srv.log.Warn("server got quit signal, run cleanup logic")
			break running
		}
	}

	// Disconnect all peers.
	peers := srv.peerSet.getPeers()
	for _, peer := range peers {
		if peer != nil {
			peer.Disconnect(discServerQuit)
		}
	}
}

// doSelectNodeToConnect selects one free node from nodeMap to connect
func (srv *Server) doSelectNodeToConnect() {
	node := srv.nodeSet.randSelect()
	if node == nil {
		return
	}

	srv.log.Info("p2p.server doSelectNodeToConnect. Node=%s", node.String())
	srv.connectNode(node)
}

func (srv *Server) startListening() error {
	// Launch the TCP listener.
	listener, err := net.Listen("tcp", srv.Config.ListenAddr)
	if err != nil {
		return err
	}

	srv.listener = listener
	srv.loopWG.Add(1)
	go srv.listenLoop()
	return nil
}

type tempError interface {
	Temporary() bool
}

// Wait wait for server until it exit
func (srv *Server) Wait() {
	srv.loopWG.Wait()
}

// listenLoop runs in its own goroutine and accepts inbound connections.
func (srv *Server) listenLoop() {
	defer srv.loopWG.Done()
	// If all slots are taken, no further connections are accepted.
	tokens := srv.maxConnections
	if srv.MaxPendingPeers > 0 {
		tokens = srv.MaxPendingPeers
	}
	slots := make(chan struct{}, tokens)
	for i := 0; i < tokens; i++ {
		slots <- struct{}{}
	}

	for {
		// Wait for a handshake slot before accepting.
		<-slots
		var (
			fd  net.Conn
			err error
		)
		for {
			fd, err = srv.listener.Accept()
			if tempErr, ok := err.(tempError); ok && tempErr.Temporary() {
				continue
			} else if err != nil {
				srv.log.Error("p2p.listenLoop accept err. %s", err)
				return
			}
			break
		}
		go func() {
			srv.log.Info("Accept new connection from, %s -> %s", fd.RemoteAddr(), fd.LocalAddr())
			err := srv.setupConn(fd, inboundConn, nil)
			if err != nil {
				srv.log.Info("setupConn err, %s", err)
			}

			slots <- struct{}{}
		}()
	}
}

// setupConn Confirm both side are valid peers, have sub-protocols supported by each other
// Assume the inbound side is server side; outbound side is client side.
func (srv *Server) setupConn(fd net.Conn, flags int, dialDest *discovery.Node) error {
	if flags == inboundConn && srv.PeerCount() > srv.maxConnections {
		srv.log.Warn("setup connection with peer %s. reached max incoming connection limit, reject!", dialDest)
		return errors.New("Too many incoming connections")
	}

	srv.log.Info("setup connection with peer %s", dialDest)
	peer := NewPeer(&connection{fd: fd, log: srv.log}, srv.log, dialDest)
	var caps []Cap
	for _, proto := range srv.Protocols {
		caps = append(caps, proto.cap())
	}

	sort.Sort(capsByNameAndVersion(caps))
	recvMsg, _, err := srv.doHandShake(caps, peer, flags, dialDest)
	if err != nil {
		srv.log.Info("failed to do handshake with peer %s, err info %s", dialDest, err)
		peer.close()
		return err
	}

	srv.log.Debug("handshake succeed. %s -> %s", fd.LocalAddr(), fd.RemoteAddr())
	peerNodeID := recvMsg.NodeID
	if flags == inboundConn {
		peerNode, ok := srv.kadDB.FindByNodeID(peerNodeID)
		if !ok {
			srv.log.Warn("p2p.setupConn conn handshaked, not found nodeID")
			peer.close()
			return errors.New("not found nodeID in discovery database")
		}

		srv.log.Info("p2p.setupConn peerNodeID found in nodeMap. %s", peerNode.ID.Hex())
		peer.Node = peerNode
	}

	go func() {
		srv.loopWG.Add(1)
		if srv.addPeer(peer) {
			peer.run()
			srv.deletePeer(peer.Node.ID)
		} else {
			peer.close()
		}

		srv.loopWG.Done()
	}()

	return nil
}

func (srv *Server) peerIsValidate(recvMsg *ProtoHandShake) ([]Cap, bool) {
	// validate hash of genesisHash without shard
	if !bytes.Equal(srv.genesisHash.Bytes(), recvMsg.Params) {
		return nil, false
	}

	if srv.Config.NetworkID != recvMsg.NetworkID {
		return nil, false
	}

	localCapSet := set.New()
	for _, proto := range srv.Protocols {
		localCapSet.Add(proto.cap())
	}

	var capNameList []Cap
	for _, cap := range recvMsg.Caps {
		if localCapSet.Has(cap) {
			capNameList = append(capNameList, cap)
		}
	}

	if len(capNameList) == 0 {
		return nil, false
	}

	return capNameList, true
}

func (srv *Server) getProtocolsByCaps(capList []Cap) (proList []Protocol) {
	for _, cap := range capList {
		for _, pro := range srv.Protocols {
			if pro.cap().String() == cap.String() {
				proList = append(proList, pro)
				break
			}
		}
	}

	return
}

// doHandShake Communicate each other
func (srv *Server) doHandShake(caps []Cap, peer *Peer, flags int, dialDest *discovery.Node) (recvMsg *ProtoHandShake, nounceCnt uint64, err error) {
	var renounceCnt uint64
	handshakeMsg := &ProtoHandShake{Caps: caps}
	handshakeMsg.NetworkID = srv.Config.NetworkID
	handshakeMsg.Params = srv.genesisHash.Bytes()
	nodeID := srv.SelfNode.ID
	copy(handshakeMsg.NodeID[0:], nodeID[0:])
	if flags == outboundConn {
		// client side. Send msg first
		binary.Read(rand.Reader, binary.BigEndian, &nounceCnt)
		wrapMsg, err := srv.packWrapHSMsg(handshakeMsg, dialDest.ID[0:], nounceCnt)
		if err != nil {
			return nil, 0, err
		}

		if err = peer.rw.WriteMsg(wrapMsg); err != nil {
			return nil, 0, err
		}

		recvWrapMsg, err := peer.rw.ReadMsg()
		if err != nil {
			return nil, 0, err
		}

		recvMsg, renounceCnt, err = srv.unPackWrapHSMsg(recvWrapMsg)
		if err != nil {
			return nil, 0, err
		}

		if renounceCnt != nounceCnt {
			return nil, 0, errors.New("client nounceCnt is changed")
		}

		capList, bValid := srv.peerIsValidate(recvMsg)
		if !bValid {
			return nil, 0, errors.New("node is not consitent with groups")
		}

		sort.Sort(capsByNameAndVersion(capList))
		peer.setProtocols(srv.getProtocolsByCaps(capList))

	} else {
		// server side. Receive handshake msg first
		recvWrapMsg, err := peer.rw.ReadMsg()
		if err != nil {
			return nil, 0, err
		}

		recvMsg, nounceCnt, err = srv.unPackWrapHSMsg(recvWrapMsg)
		if err != nil {
			return nil, 0, err
		}

		capList, bValid := srv.peerIsValidate(recvMsg)
		if !bValid {
			return nil, 0, errors.New("node is not consitent with groups")
		}

		sort.Sort(capsByNameAndVersion(capList))
		peer.setProtocols(srv.getProtocolsByCaps(capList))

		wrapMsg, err := srv.packWrapHSMsg(handshakeMsg, recvMsg.NodeID[0:], nounceCnt)
		if err != nil {
			return nil, 0, err
		}

		if err = peer.rw.WriteMsg(wrapMsg); err != nil {
			return nil, 0, err
		}
	}
	return
}

// packWrapHSMsg compose the wrapped send msg.
// A 32 byte ExtraData is used for verification process.
func (srv *Server) packWrapHSMsg(handshakeMsg *ProtoHandShake, peerNodeID []byte, nounceCnt uint64) (*Message, error) {
	// Serialize should handle big-endian
	hdmsgRLP, err := common.Serialize(handshakeMsg)

	if err != nil {
		return &Message{}, err
	}
	wrapMsg := Message{
		Code: ctlMsgProtoHandshake,
	}
	md5Inst := md5.New()
	if _, err := md5Inst.Write(hdmsgRLP); err != nil {
		return &Message{}, err
	}
	extBuf := make([]byte, extraDataLen)

	// first 16 bytes, contains md5sum of hdmsgRLP;
	// then 8 bytes for client side nounce;
	copy(extBuf, md5Inst.Sum(nil))
	binary.BigEndian.PutUint64(extBuf[16:], nounceCnt)

	// Sign with local privateKey first
	signature := crypto.MustSign(srv.PrivateKey, crypto.MustHash(extBuf).Bytes())
	enc := make([]byte, extraDataLen+len(signature.Sig))
	copy(enc, extBuf)
	copy(enc[extraDataLen:], signature.Sig)

	// Format of wrapMsg payload, [handshake's rlp body, encoded extra data, length of encoded extra data]
	size := uint32(len(hdmsgRLP) + len(enc) + 4)
	wrapMsg.Payload = make([]byte, size)
	copy(wrapMsg.Payload, hdmsgRLP)
	copy(wrapMsg.Payload[len(hdmsgRLP):], enc)
	binary.BigEndian.PutUint32(wrapMsg.Payload[len(hdmsgRLP)+len(enc):], uint32(len(enc)))
	return &wrapMsg, nil
}

// unPackWrapHSMsg verify received msg, and recover the handshake msg
func (srv *Server) unPackWrapHSMsg(recvWrapMsg *Message) (recvMsg *ProtoHandShake, nounceCnt uint64, err error) {
	size := uint32(len(recvWrapMsg.Payload))
	if size < extraDataLen+4 {
		err = errors.New("received msg with invalid length")
		return
	}

	extraEncLen := binary.BigEndian.Uint32(recvWrapMsg.Payload[size-4:])
	recvHSMsgLen := size - extraEncLen - 4
	nounceCnt = binary.BigEndian.Uint64(recvWrapMsg.Payload[recvHSMsgLen+16:])
	recvEnc := recvWrapMsg.Payload[recvHSMsgLen : size-4]
	recvMsg = &ProtoHandShake{}
	if err = common.Deserialize(recvWrapMsg.Payload[:recvHSMsgLen], recvMsg); err != nil {
		return
	}
	// verify signature
	sig := crypto.Signature{
		Sig: recvEnc[extraDataLen:],
	}

	if !sig.Verify(recvMsg.NodeID, crypto.MustHash(recvEnc[0:extraDataLen]).Bytes()) {
		err = errors.New("unPackWrapHSMsg: received public key not match")
		return
	}

	// verify recvMsg's payload md5sum to prevent modification
	md5Inst := md5.New()
	if _, err = md5Inst.Write(recvWrapMsg.Payload[:recvHSMsgLen]); err != nil {
		return
	}

	if !bytes.Equal(md5Inst.Sum(nil), recvEnc[:16]) {
		err = errors.New("unPackWrapHSMsg: received md5sum not match")
		return
	}

	srv.log.Debug("unPackWrapHSMsg: verify OK!")
	return
}

// Stop terminates the execution of the p2p server
func (srv *Server) Stop() {
	srv.lock.Lock()
	defer srv.lock.Unlock()

	if !srv.running {
		return
	}
	srv.running = false

	if srv.listener != nil {
		srv.listener.Close()
	}

	close(srv.quit)
	srv.Wait()
}

// PeerInfos array of PeerInfo for sort alphabetically by node identifier
type PeerInfos []PeerInfo

func (p PeerInfos) Len() int           { return len(p) }
func (p PeerInfos) Less(i, j int) bool { return p[i].ID < p[j].ID }
func (p PeerInfos) Swap(i, j int)      { p[i], p[j] = p[j], p[i] }

// PeersInfo returns an array of metadata objects describing connected peers.
func (srv *Server) PeersInfo() []PeerInfo {
	infos := make([]PeerInfo, 0, srv.PeerCount())
	peers := srv.peerSet.getPeers()

	for _, p := range peers {
		if p != nil {
			peerInfo := p.Info()
			infos = append(infos, *peerInfo)
		}
	}

	sort.Sort(PeerInfos(infos))

	return infos
}<|MERGE_RESOLUTION|>--- conflicted
+++ resolved
@@ -122,19 +122,6 @@
 	genesis.ShardNumber = shard
 
 	return &Server{
-<<<<<<< HEAD
-		Config:          config,
-		running:         false,
-		log:             log.GetLogger("p2p"),
-		MaxPeers:        defaultMaxPeers,
-		quit:            make(chan struct{}),
-		peerSet:         NewPeerSet(),
-		nodeSet:         NewNodeSet(),
-		MaxPendingPeers: 0,
-		Protocols:       protocols,
-		genesis:         genesis,
-		genesisHash:     hash,
-=======
 		Config:               config,
 		running:              false,
 		log:                  log.GetLogger("p2p"),
@@ -146,7 +133,6 @@
 		genesisHash:          hash,
 		maxConnections:       maxConnsPerShard * common.ShardCount,
 		maxActiveConnections: maxActiveConnsPerShard * common.ShardCount,
->>>>>>> 8f08e2fe
 	}
 }
 
@@ -216,15 +202,12 @@
 		return
 	}
 
-<<<<<<< HEAD
 	srv.nodeSet.tryAdd(node)
-=======
 	if srv.PeerCount() > srv.maxActiveConnections {
 		srv.log.Warn("got discovery a new node event. Reached connection limit, node:%s", node)
 		return
 	}
 
->>>>>>> 8f08e2fe
 	srv.log.Debug("got discovery a new node event, node info:%s", node)
 	srv.connectNode(node)
 }
