/**
*  @file
*  @copyright defined in go-seele/LICENSE
 */

package p2p

import (
	"bytes"
	"crypto/ecdsa"
	"crypto/md5"
	"crypto/rand"
	"encoding/binary"
	"errors"
	"fmt"
	"net"
	"sort"
	"sync"
	"time"

	"github.com/seeleteam/go-seele/common"
	"github.com/seeleteam/go-seele/core"
	"github.com/seeleteam/go-seele/crypto"
	"github.com/seeleteam/go-seele/log"
	"github.com/seeleteam/go-seele/p2p/discovery"
	"github.com/sirupsen/logrus"
	set "gopkg.in/fatih/set.v0"
)

const (
	// Maximum number of peers that can be connected for each shard
	maxConnsPerShard = 30

	// Maximum number of peers that node actively connects to.
	maxActiveConnsPerShard = 24

	defaultDialTimeout = 15 * time.Second

	// Maximum amount of time allowed for writing some bytes, not a complete message, because the message length is very highly variable.
	connWriteTimeout = 30 * time.Second

	// Maximum time allowed for reading a complete message.
	frameReadTimeout = 30 * time.Second

	// interval to select new node to connect from the free node list.
	checkConnsNumInterval = 8 * time.Second
	inboundConn           = 1
	outboundConn          = 2

	// In transferring handshake msg, length of extra data
	extraDataLen = 24
)

// Config is the Configuration of p2p
type Config struct {
	// p2p.server will listen for incoming tcp connections. And it is for udp address used for Kad protocol
	ListenAddr string `json:"address"`

	// NetworkID used to define net type, for example main net and test net.
	NetworkID string `json:"networkID"`

	// static nodes which will be connected to find more nodes when the node started
	StaticNodes []*discovery.Node `json:"staticNodes"`

	// SubPrivateKey which will be make PrivateKey
	SubPrivateKey string `json:"privateKey"`

	// PrivateKey private key for p2p module, do not use it as any accounts
	PrivateKey *ecdsa.PrivateKey `json:"-"`
}

// Server manages all p2p peer connections.
type Server struct {
	// Config fields may not be modified while the server is running.
	Config

	lock    sync.Mutex // protects running
	running bool

	kadDB    *discovery.Database
	listener net.Listener

	quit chan struct{}

	loopWG sync.WaitGroup // loop, listenLoop

	nodeSet  *nodeSet
	peerSet  *peerSet
	peerLock sync.Mutex // lock for peer set
	log      *log.SeeleLog

	// MaxPendingPeers is the maximum number of peers that can be pending in the
	// handshake phase, counted separately for inbound and outbound connections.
	// Zero defaults to preset values.
	MaxPendingPeers int

	// Protocols should contain the protocols supported by the server.
	Protocols []Protocol

	SelfNode *discovery.Node

	genesis core.GenesisInfo

	// genesisHash is used for handshake
	genesisHash common.Hash

	// maxConnections represents max connections that node can connect to.
	// Reject connections if srv.PeerCount > maxConnections.
	maxConnections int

	// maxActiveConnections represents max connections that node can actively connect to.
	// Need not connect to a new node if srv.PeerCount > maxActiveConnections.
	maxActiveConnections int
}

// NewServer initialize a server
func NewServer(genesis core.GenesisInfo, config Config, protocols []Protocol) *Server {
	// add genesisHash with shard set to 0 to calculate hash
	shard := genesis.ShardNumber
	genesis.ShardNumber = 0
	hash := genesis.Hash()
	genesis.ShardNumber = shard

	return &Server{
		Config:               config,
		running:              false,
		log:                  log.GetLogger("p2p"),
		quit:                 make(chan struct{}),
		peerSet:              NewPeerSet(),
		nodeSet:              NewNodeSet(),
		MaxPendingPeers:      0,
		Protocols:            protocols,
		genesis:              genesis,
		genesisHash:          hash,
		maxConnections:       maxConnsPerShard * common.ShardCount,
		maxActiveConnections: maxActiveConnsPerShard * common.ShardCount,
	}
}

// PeerCount return the count of peers
func (srv *Server) PeerCount() int {
	return srv.peerSet.count()
}

// Start starts the server.
func (srv *Server) Start(nodeDir string, shard uint) (err error) {
	srv.lock.Lock()
	defer srv.lock.Unlock()

	if srv.running {
		return errors.New("server already running")
	}

	address := crypto.GetAddress(&srv.PrivateKey.PublicKey)
	addr, err := net.ResolveUDPAddr("udp", srv.ListenAddr)
	if err != nil {
		return err
	}

	srv.log.Debug("Starting P2P networking...")
	srv.SelfNode = discovery.NewNodeWithAddr(*address, addr, shard)

	srv.log.Info("p2p.Server.Start: MyNodeID [%s]", srv.SelfNode)
	srv.kadDB = discovery.StartService(nodeDir, *address, addr, srv.StaticNodes, shard)
	srv.kadDB.SetHookForNewNode(srv.addNode)
	srv.kadDB.SetHookForDeleteNode(srv.deleteNode)

	if err := srv.startListening(); err != nil {
		return err
	}

	srv.loopWG.Add(1)
	go srv.run()
	srv.running = true

	// just in debug mode
	if srv.log.GetLevel() >= logrus.DebugLevel {
		go srv.printPeers()
	}

	return nil
}

// printPeers used print handshake peers log, not just in debug
func (srv *Server) printPeers() {
	timer := time.NewTimer(1 * time.Hour)
	ticker := time.NewTicker(10 * time.Second)
	defer ticker.Stop()

loop:
	for {
		select {
		case <-ticker.C:
			srv.log.Debug("handshake peers number: %d, time: %d", srv.PeerCount(), time.Now().UnixNano())
		case <-timer.C:
			break loop
		}
	}
}

func (srv *Server) addNode(node *discovery.Node) {
	if node.Shard == discovery.UndefinedShardNumber {
		return
	}

	srv.nodeSet.tryAdd(node)
	if srv.PeerCount() > srv.maxActiveConnections {
		srv.log.Warn("got discovery a new node event. Reached connection limit, node:%s", node)
		return
	}

	srv.log.Debug("got discovery a new node event, node info:%s", node)
	srv.connectNode(node)
}

func (srv *Server) connectNode(node *discovery.Node) {
	if srv.checkPeerExist(node.ID) {
		return
	}

	//TODO UDPPort==> TCPPort
	addr, err := net.ResolveTCPAddr("tcp4", fmt.Sprintf("%s:%d", node.IP.String(), node.UDPPort))
	if err != nil {
		srv.log.Error("failed to resolve tpc address %s", err)
		return
	}

	conn, err := net.DialTimeout("tcp", addr.String(), defaultDialTimeout)
	if err != nil {
		srv.log.Error("connect to a new node err: %s, node: %s", err, node)
		if conn != nil {
			conn.Close()
		}

		return
	}

	srv.log.Info("connect to a node with %s -> %s", conn.LocalAddr(), conn.RemoteAddr())
	if err := srv.setupConn(conn, outboundConn, node); err != nil {
		srv.log.Info("failed to add new node. err=%s", err)
	}
}

func (srv *Server) deleteNode(node *discovery.Node) {
	srv.nodeSet.delete(node)
	srv.deletePeer(node.ID)
}

func (srv *Server) checkPeerExist(id common.Address) bool {
	srv.peerLock.Lock()
	srv.peerLock.Unlock()

	peer := srv.peerSet.find(id)
	return peer != nil
}

func (srv *Server) addPeer(p *Peer) bool {
	srv.peerLock.Lock()
	defer srv.peerLock.Unlock()

	if p.getShardNumber() == discovery.UndefinedShardNumber {
		srv.log.Warn("got invalid peer with shard 0, peer info %s", p.Node)
		return false
	}

	peer := srv.peerSet.find(p.Node.ID)
	if peer != nil {
		srv.log.Debug("peer is already exist %s -> %s, skip %s -> %s", peer.LocalAddr(), peer.RemoteAddr(),
			p.LocalAddr(), p.RemoteAddr())
		return false
	}

	srv.peerSet.add(p)
	srv.nodeSet.setNodeStatus(p.Node, true)
	srv.log.Info("add peer to server, len(peers)=%d. peer %s", srv.PeerCount(), p.Node)
	p.notifyProtocolsAddPeer()

	metricsAddPeerMeter.Mark(1)
	metricsPeerCountGauge.Update(int64(srv.PeerCount()))
	return true
}

func (srv *Server) deletePeer(id common.Address) {
	srv.peerLock.Lock()
	defer srv.peerLock.Unlock()

	p := srv.peerSet.find(id)
	if p != nil {
		srv.nodeSet.setNodeStatus(p.Node, false)
		srv.peerSet.delete(p)
		p.notifyProtocolsDeletePeer()
		srv.log.Info("server.run delPeerChan received. peer match. remove peer. peers num=%d", srv.PeerCount())

		metricsDeletePeerMeter.Mark(1)
		metricsPeerCountGauge.Update(int64(srv.PeerCount()))
	} else {
		srv.log.Info("server.run delPeerChan received. peer not match")
	}
}

func (srv *Server) run() {
	defer srv.loopWG.Done()
	srv.log.Info("p2p start running...")

	checkTicker := time.NewTicker(checkConnsNumInterval)
running:
	for {
		select {
		case <-checkTicker.C:
			go srv.doSelectNodeToConnect()
		case <-srv.quit:
			srv.log.Warn("server got quit signal, run cleanup logic")
			break running
		}
	}

	// Disconnect all peers.
	peers := srv.peerSet.getPeers()
	for _, peer := range peers {
		if peer != nil {
			peer.Disconnect(discServerQuit)
		}
	}
}

// doSelectNodeToConnect selects one free node from nodeMap to connect
func (srv *Server) doSelectNodeToConnect() {
	node := srv.nodeSet.randSelect()
	if node == nil {
		return
	}

	srv.log.Info("p2p.server doSelectNodeToConnect. Node=%s", node.String())
	srv.connectNode(node)
}

func (srv *Server) startListening() error {
	// Launch the TCP listener.
	listener, err := net.Listen("tcp", srv.Config.ListenAddr)
	if err != nil {
		return err
	}

	srv.listener = listener
	srv.loopWG.Add(1)
	go srv.listenLoop()
	return nil
}

type tempError interface {
	Temporary() bool
}

// Wait wait for server until it exit
func (srv *Server) Wait() {
	srv.loopWG.Wait()
}

// listenLoop runs in its own goroutine and accepts inbound connections.
func (srv *Server) listenLoop() {
	defer srv.loopWG.Done()
	// If all slots are taken, no further connections are accepted.
<<<<<<< HEAD
	takens := maxAcceptConns
=======
	tokens := srv.maxConnections
>>>>>>> aadbc72d
	if srv.MaxPendingPeers > 0 {
		takens = srv.MaxPendingPeers
	}
	slots := make(chan struct{}, takens)
	for i := 0; i < takens; i++ {
		slots <- struct{}{}
	}

	for {
		// Wait for a handshake slot before accepting.
		<-slots
		var (
			fd  net.Conn
			err error
		)
		for {
			fd, err = srv.listener.Accept()
			if tempErr, ok := err.(tempError); ok && tempErr.Temporary() {
				continue
			} else if err != nil {
				srv.log.Error("p2p.listenLoop accept err. %s", err)
				return
			}
			break
		}
		go func() {
			srv.log.Info("Accept new connection from, %s -> %s", fd.RemoteAddr(), fd.LocalAddr())
			err := srv.setupConn(fd, inboundConn, nil)
			if err != nil {
				srv.log.Info("setupConn err, %s", err)
			}

			slots <- struct{}{}
		}()
	}
}

// setupConn Confirm both side are valid peers, have sub-protocols supported by each other
// Assume the inbound side is server side; outbound side is client side.
func (srv *Server) setupConn(fd net.Conn, flags int, dialDest *discovery.Node) error {
	if flags == inboundConn && srv.PeerCount() > srv.maxConnections {
		srv.log.Warn("setup connection with peer %s. reached max incoming connection limit, reject!", dialDest)
		return errors.New("Too many incoming connections")
	}

	srv.log.Info("setup connection with peer %s", dialDest)
	peer := NewPeer(&connection{fd: fd, log: srv.log}, srv.log, dialDest)
	var caps []Cap
	for _, proto := range srv.Protocols {
		caps = append(caps, proto.cap())
	}

	sort.Sort(capsByNameAndVersion(caps))
	recvMsg, _, err := srv.doHandShake(caps, peer, flags, dialDest)
	if err != nil {
		srv.log.Info("failed to do handshake with peer %s, err info %s", dialDest, err)
		peer.close()
		return err
	}

	srv.log.Debug("handshake succeed. %s -> %s", fd.LocalAddr(), fd.RemoteAddr())
	peerNodeID := recvMsg.NodeID
	if flags == inboundConn {
		peerNode, ok := srv.kadDB.FindByNodeID(peerNodeID)
		if !ok {
			srv.log.Warn("p2p.setupConn conn handshaked, not found nodeID")
			peer.close()
			return errors.New("not found nodeID in discovery database")
		}

		srv.log.Info("p2p.setupConn peerNodeID found in nodeMap. %s", peerNode.ID.Hex())
		peer.Node = peerNode
	}

	go func() {
		srv.loopWG.Add(1)
		if srv.addPeer(peer) {
			peer.run()
			srv.deletePeer(peer.Node.ID)
		} else {
			peer.close()
		}

		srv.loopWG.Done()
	}()

	return nil
}

func (srv *Server) peerIsValidate(recvMsg *ProtoHandShake) ([]Cap, bool) {
	// validate hash of genesisHash without shard
	if !bytes.Equal(srv.genesisHash.Bytes(), recvMsg.Params) {
		return nil, false
	}

	if srv.Config.NetworkID != recvMsg.NetworkID {
		return nil, false
	}

	localCapSet := set.New()
	for _, proto := range srv.Protocols {
		localCapSet.Add(proto.cap())
	}

	var capNameList []Cap
	for _, cap := range recvMsg.Caps {
		if localCapSet.Has(cap) {
			capNameList = append(capNameList, cap)
		}
	}

	if len(capNameList) == 0 {
		return nil, false
	}

	return capNameList, true
}

func (srv *Server) getProtocolsByCaps(capList []Cap) (proList []Protocol) {
	for _, cap := range capList {
		for _, pro := range srv.Protocols {
			if pro.cap().String() == cap.String() {
				proList = append(proList, pro)
				break
			}
		}
	}

	return
}

// doHandShake Communicate each other
func (srv *Server) doHandShake(caps []Cap, peer *Peer, flags int, dialDest *discovery.Node) (recvMsg *ProtoHandShake, nounceCnt uint64, err error) {
	var renounceCnt uint64
	handshakeMsg := &ProtoHandShake{Caps: caps}
	handshakeMsg.NetworkID = srv.Config.NetworkID
	handshakeMsg.Params = srv.genesisHash.Bytes()
	nodeID := srv.SelfNode.ID
	copy(handshakeMsg.NodeID[0:], nodeID[0:])
	if flags == outboundConn {
		// client side. Send msg first
		binary.Read(rand.Reader, binary.BigEndian, &nounceCnt)
		wrapMsg, err := srv.packWrapHSMsg(handshakeMsg, dialDest.ID[0:], nounceCnt)
		if err != nil {
			return nil, 0, err
		}

		if err = peer.rw.WriteMsg(wrapMsg); err != nil {
			return nil, 0, err
		}

		recvWrapMsg, err := peer.rw.ReadMsg()
		if err != nil {
			return nil, 0, err
		}

		recvMsg, renounceCnt, err = srv.unPackWrapHSMsg(recvWrapMsg)
		if err != nil {
			return nil, 0, err
		}

		if renounceCnt != nounceCnt {
			return nil, 0, errors.New("client nounceCnt is changed")
		}

		capList, bValid := srv.peerIsValidate(recvMsg)
		if !bValid {
			return nil, 0, errors.New("node is not consitent with groups")
		}

		sort.Sort(capsByNameAndVersion(capList))
		peer.setProtocols(srv.getProtocolsByCaps(capList))

	} else {
		// server side. Receive handshake msg first
		recvWrapMsg, err := peer.rw.ReadMsg()
		if err != nil {
			return nil, 0, err
		}

		recvMsg, nounceCnt, err = srv.unPackWrapHSMsg(recvWrapMsg)
		if err != nil {
			return nil, 0, err
		}

		capList, bValid := srv.peerIsValidate(recvMsg)
		if !bValid {
			return nil, 0, errors.New("node is not consitent with groups")
		}

		sort.Sort(capsByNameAndVersion(capList))
		peer.setProtocols(srv.getProtocolsByCaps(capList))

		wrapMsg, err := srv.packWrapHSMsg(handshakeMsg, recvMsg.NodeID[0:], nounceCnt)
		if err != nil {
			return nil, 0, err
		}

		if err = peer.rw.WriteMsg(wrapMsg); err != nil {
			return nil, 0, err
		}
	}
	return
}

// packWrapHSMsg compose the wrapped send msg.
// A 32 byte ExtraData is used for verification process.
func (srv *Server) packWrapHSMsg(handshakeMsg *ProtoHandShake, peerNodeID []byte, nounceCnt uint64) (*Message, error) {
	// Serialize should handle big-endian
	hdmsgRLP, err := common.Serialize(handshakeMsg)

	if err != nil {
		return &Message{}, err
	}
	wrapMsg := Message{
		Code: ctlMsgProtoHandshake,
	}
	md5Inst := md5.New()
	if _, err := md5Inst.Write(hdmsgRLP); err != nil {
		return &Message{}, err
	}
	extBuf := make([]byte, extraDataLen)

	// first 16 bytes, contains md5sum of hdmsgRLP;
	// then 8 bytes for client side nounce;
	copy(extBuf, md5Inst.Sum(nil))
	binary.BigEndian.PutUint64(extBuf[16:], nounceCnt)

	// Sign with local privateKey first
	signature := crypto.MustSign(srv.PrivateKey, crypto.MustHash(extBuf).Bytes())
	enc := make([]byte, extraDataLen+len(signature.Sig))
	copy(enc, extBuf)
	copy(enc[extraDataLen:], signature.Sig)

	// Format of wrapMsg payload, [handshake's rlp body, encoded extra data, length of encoded extra data]
	size := uint32(len(hdmsgRLP) + len(enc) + 4)
	wrapMsg.Payload = make([]byte, size)
	copy(wrapMsg.Payload, hdmsgRLP)
	copy(wrapMsg.Payload[len(hdmsgRLP):], enc)
	binary.BigEndian.PutUint32(wrapMsg.Payload[len(hdmsgRLP)+len(enc):], uint32(len(enc)))
	return &wrapMsg, nil
}

// unPackWrapHSMsg verify received msg, and recover the handshake msg
func (srv *Server) unPackWrapHSMsg(recvWrapMsg *Message) (recvMsg *ProtoHandShake, nounceCnt uint64, err error) {
	size := uint32(len(recvWrapMsg.Payload))
	if size < extraDataLen+4 {
		err = errors.New("received msg with invalid length")
		return
	}

	extraEncLen := binary.BigEndian.Uint32(recvWrapMsg.Payload[size-4:])
	recvHSMsgLen := size - extraEncLen - 4
	nounceCnt = binary.BigEndian.Uint64(recvWrapMsg.Payload[recvHSMsgLen+16:])
	recvEnc := recvWrapMsg.Payload[recvHSMsgLen : size-4]
	recvMsg = &ProtoHandShake{}
	if err = common.Deserialize(recvWrapMsg.Payload[:recvHSMsgLen], recvMsg); err != nil {
		return
	}
	// verify signature
	sig := crypto.Signature{
		Sig: recvEnc[extraDataLen:],
	}

	if !sig.Verify(recvMsg.NodeID, crypto.MustHash(recvEnc[0:extraDataLen]).Bytes()) {
		err = errors.New("unPackWrapHSMsg: received public key not match")
		return
	}

	// verify recvMsg's payload md5sum to prevent modification
	md5Inst := md5.New()
	if _, err = md5Inst.Write(recvWrapMsg.Payload[:recvHSMsgLen]); err != nil {
		return
	}

	if !bytes.Equal(md5Inst.Sum(nil), recvEnc[:16]) {
		err = errors.New("unPackWrapHSMsg: received md5sum not match")
		return
	}

	srv.log.Debug("unPackWrapHSMsg: verify OK!")
	return
}

// Stop terminates the execution of the p2p server
func (srv *Server) Stop() {
	srv.lock.Lock()
	defer srv.lock.Unlock()

	if !srv.running {
		return
	}
	srv.running = false

	if srv.listener != nil {
		srv.listener.Close()
	}

	close(srv.quit)
	srv.Wait()
}

// PeerInfos array of PeerInfo for sort alphabetically by node identifier
type PeerInfos []PeerInfo

func (p PeerInfos) Len() int           { return len(p) }
func (p PeerInfos) Less(i, j int) bool { return p[i].ID < p[j].ID }
func (p PeerInfos) Swap(i, j int)      { p[i], p[j] = p[j], p[i] }

// PeersInfo returns an array of metadata objects describing connected peers.
func (srv *Server) PeersInfo() []PeerInfo {
	infos := make([]PeerInfo, 0, srv.PeerCount())
	peers := srv.peerSet.getPeers()

	for _, p := range peers {
		if p != nil {
			peerInfo := p.Info()
			infos = append(infos, *peerInfo)
		}
	}

	sort.Sort(PeerInfos(infos))

	return infos
}<|MERGE_RESOLUTION|>--- conflicted
+++ resolved
@@ -360,11 +360,7 @@
 func (srv *Server) listenLoop() {
 	defer srv.loopWG.Done()
 	// If all slots are taken, no further connections are accepted.
-<<<<<<< HEAD
 	takens := maxAcceptConns
-=======
-	tokens := srv.maxConnections
->>>>>>> aadbc72d
 	if srv.MaxPendingPeers > 0 {
 		takens = srv.MaxPendingPeers
 	}
