--- conflicted
+++ resolved
@@ -54,24 +54,6 @@
 
 //P2PConfig is the Configuration of p2p
 type Config struct {
-<<<<<<< HEAD
-=======
-	// PrivateKey Node's ecdsa.PrivateKey, use in p2p module. Do not use it as account.
-	PrivateKey *ecdsa.PrivateKey
-
-	// pre-configured nodes.
-	ResolveStaticNodes []*discovery.Node
-
-	// p2p.server will listen for incoming tcp connections. And it is for udp address used for Kad protocol
-	ListenAddr string
-
-	// NetworkID used to define net type, for example main net and test net.
-	NetworkID uint64
-}
-
-// P2PConfig is the open Configuration of p2p
-type P2PConfig struct {
->>>>>>> 23daae37
 	// p2p.server will listen for incoming tcp connections. And it is for udp address used for Kad protocol
 	ListenAddr string `json:"address"`
 
