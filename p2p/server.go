/**
*  @file
*  @copyright defined in go-seele/LICENSE
 */

package p2p

import (
	"bytes"
	"crypto/ecdsa"
	"crypto/md5"
	"crypto/rand"
	"encoding/binary"
	"errors"
	"fmt"
	"math/big"
	"net"
	"sort"
	"strings"
	"sync"
	"time"

	"github.com/seeleteam/go-seele/common"
	"github.com/seeleteam/go-seele/core"
	"github.com/seeleteam/go-seele/crypto"
	"github.com/seeleteam/go-seele/log"
	"github.com/seeleteam/go-seele/p2p/discovery"
	"github.com/sirupsen/logrus"
	set "gopkg.in/fatih/set.v0"
)

const (
	// Maximum number of peers that can be connected for each shard
	maxConnsPerShard = 40

	// Maximum number of peers that node actively connects to.
	maxActiveConnsPerShard = 25

	defaultDialTimeout = 15 * time.Second

	// Maximum amount of time allowed for writing some bytes, not a complete message, because the message length is very highly variable.
	connWriteTimeout = 15 * time.Second

	// Maximum time allowed for reading a complete message.
	frameReadTimeout = 25 * time.Second

	// interval to select new node to connect from the free node list.
	checkConnsNumInterval = 5 * time.Second
	inboundConn           = 1
	outboundConn          = 2

	// In transferring handshake msg, length of extra data
	extraDataLen = 24

	// Minimum recommended number of peers of one shard
	minNumOfPeerPerShard = uint(2)

	// maxConnectionsPerIp represents max connections that node from one ip can connect to.
	// Reject connections if  ipSet[ip] > maxConnectionsPerIp.
	maxConnsPerShardPerIp = uint(maxConnsPerShard / 2)
)

// Config is the Configuration of p2p
type Config struct {
	// p2p.server will listen for incoming tcp connections. And it is for udp address used for Kad protocol
	ListenAddr string `json:"address"`

	// NetworkID used to define net type, for example main net and test net.
	NetworkID string `json:"networkID"`

	// static nodes which will be connected to find more nodes when the node started
	StaticNodes []*discovery.Node `json:"staticNodes"`

	// SubPrivateKey which will be make PrivateKey
	SubPrivateKey string `json:"privateKey"`

	// PrivateKey private key for p2p module, do not use it as any accounts
	PrivateKey *ecdsa.PrivateKey `json:"-"`
}

// Server manages all p2p peer connections.
type Server struct {
	// Config fields may not be modified while the server is running.
	Config

	lock    sync.Mutex // protects running
	running bool

	kadDB    *discovery.Database
	listener net.Listener

	quit chan struct{}

	loopWG sync.WaitGroup // loop, listenLoop

	nodeSet  *nodeSet
	peerSet  *peerSet
	peerLock sync.Mutex // lock for peer set
	log      *log.SeeleLog

	// MaxPendingPeers is the maximum number of peers that can be pending in the
	// handshake phase, counted separately for inbound and outbound connections.
	// Zero defaults to preset values.
	MaxPendingPeers int

	// Protocols should contain the protocols supported by the server.
	Protocols []Protocol

	SelfNode *discovery.Node

	genesis core.GenesisInfo

	// genesisHash is used for handshake
	genesisHash common.Hash

	// maxConnections represents max connections that node can connect to.
	// Reject connections if srv.PeerCount > maxConnections.
	maxConnections int

	// maxActiveConnections represents max connections that node can actively connect to.
	// Need not connect to a new node if srv.PeerCount > maxActiveConnections.
	maxActiveConnections int

	peerNumLock sync.Mutex // lock for num of peers per shard
}

// NewServer initialize a server
func NewServer(genesis core.GenesisInfo, config Config, protocols []Protocol) *Server {
	// add genesisHash with shard set to 0 to calculate hash
	shard := genesis.ShardNumber
	genesis.ShardNumber = 0

	// set the master account and balance to empty to calculate hash
	masteraccount := genesis.Masteraccount
	balance := genesis.Balance
	genesis.Masteraccount, _ = common.HexToAddress("0x0000000000000000000000000000000000000000")
	genesis.Balance = big.NewInt(0)

	hash := genesis.Hash()
	genesis.ShardNumber = shard
	genesis.Masteraccount = masteraccount
	genesis.Balance = balance

	return &Server{
		Config:               config,
		running:              false,
		log:                  log.GetLogger("p2p"),
		quit:                 make(chan struct{}),
		peerSet:              NewPeerSet(),
		nodeSet:              NewNodeSet(),
		MaxPendingPeers:      0,
		Protocols:            protocols,
		genesis:              genesis,
		genesisHash:          hash,
		maxConnections:       maxConnsPerShard * common.ShardCount,
		maxActiveConnections: maxActiveConnsPerShard * common.ShardCount,
	}
}

// PeerCount return the count of peers
func (srv *Server) PeerCount() int {
	return srv.peerSet.count()
}

// Start starts the server.
func (srv *Server) Start(nodeDir string, shard uint) (err error) {
	srv.lock.Lock()
	defer srv.lock.Unlock()

	if srv.running {
		return errors.New("server already running")
	}

	address := crypto.GetAddress(&srv.PrivateKey.PublicKey)
	addr, err := net.ResolveUDPAddr("udp", srv.ListenAddr)
	if err != nil {
		return err
	}

	srv.log.Debug("Starting P2P networking...")
	srv.SelfNode = discovery.NewNodeWithAddr(*address, addr, shard)

	srv.log.Info("p2p.Server.Start: MyNodeID [%s]", srv.SelfNode)
	srv.kadDB = discovery.StartService(nodeDir, *address, addr, srv.Config.StaticNodes, shard)
	srv.kadDB.SetHookForNewNode(srv.addNode)
	srv.kadDB.SetHookForDeleteNode(srv.deleteNode)
	// add static nodes to srv node set;
	for _, node := range srv.Config.StaticNodes {
		if !node.ID.IsEmpty() {
			srv.nodeSet.tryAdd(node)
		}

	}
	if err := srv.startListening(); err != nil {
		return err
	}

	srv.loopWG.Add(1)
	go srv.run()
	srv.running = true

	// just in debug mode
	if srv.log.GetLevel() >= logrus.DebugLevel {
		go srv.printPeers()
	}

	return nil
}

// printPeers used print handshake peers log, not just in debug
func (srv *Server) printPeers() {
	timer := time.NewTimer(1 * time.Hour)
	ticker := time.NewTicker(10 * time.Second)
	defer ticker.Stop()

loop:
	for {
		select {
		case <-ticker.C:
			srv.log.Debug("handshake peers number: %d, time: %d", srv.PeerCount(), time.Now().UnixNano())
		case <-timer.C:
			break loop
		}
	}
}

func (srv *Server) addNode(node *discovery.Node) {
	if node.Shard == discovery.UndefinedShardNumber {
		return
	}
	srv.nodeSet.tryAdd(node)
	if srv.PeerCount() > srv.maxActiveConnections {
		srv.log.Warn("got discovery a new node event. Reached connection limit, node:%v", node.String())
		return
	}
	srv.connectNode(node)
	srv.log.Debug("got discovery a new node event, node info:%s", node)

}

func (srv *Server) connectNode(node *discovery.Node) {
	if srv.checkPeerExist(node.ID) {
		return
	}

	//TODO UDPPort==> TCPPort
	addr, err := net.ResolveTCPAddr("tcp4", fmt.Sprintf("%s:%d", node.IP.String(), node.UDPPort))
	if err != nil {
		srv.log.Error("failed to resolve tpc address %s", err)
		return
	}

	conn, err := net.DialTimeout("tcp", addr.String(), defaultDialTimeout)
	if err != nil {
		srv.log.Debug("connect to a new node err: %s, node: %s", err, node)
		if conn != nil {
			conn.Close()
		}
		return
	}

	srv.log.Info("connect to a node with %s -> %s", conn.LocalAddr(), conn.RemoteAddr())
	if err := srv.setupConn(conn, outboundConn, node); err != nil {
		srv.log.Debug("failed to add new node. err=%s", err)
		return
	}
	return
}

func (srv *Server) deleteNode(node *discovery.Node) {
	srv.nodeSet.delete(node)
	srv.deletePeer(node.ID)
}

func (srv *Server) checkPeerExist(id common.Address) bool {
	srv.peerLock.Lock()
	defer srv.peerLock.Unlock()

	peer := srv.peerSet.find(id)
	return peer != nil
}

func (srv *Server) addPeer(p *Peer) bool {
	srv.peerLock.Lock()
	defer srv.peerLock.Unlock()

	if p.getShardNumber() == discovery.UndefinedShardNumber {
		srv.log.Warn("got invalid peer with shard 0, peer info %s", p.Node)
		return false
	}

	peer := srv.peerSet.find(p.Node.ID)
	if peer != nil {
		srv.log.Debug("peer is already exist %s -> %s, skip %s -> %s", peer.LocalAddr(), peer.RemoteAddr(),
			p.LocalAddr(), p.RemoteAddr())
		return false
	}

	srv.peerSet.add(p)
	srv.nodeSet.setNodeStatus(p.Node, true)
	srv.log.Info("add peer to server, len(peers)=%d. peer %s", srv.PeerCount(), p.Node)
	p.notifyProtocolsAddPeer()

	metricsAddPeerMeter.Mark(1)
	metricsPeerCountGauge.Update(int64(srv.PeerCount()))
	return true
}

func (srv *Server) deletePeer(id common.Address) {
	srv.peerLock.Lock()
	defer srv.peerLock.Unlock()

	p := srv.peerSet.find(id)
	if p != nil {
		srv.nodeSet.setNodeStatus(p.Node, false)
		srv.peerSet.delete(p)
		p.notifyProtocolsDeletePeer()
		srv.log.Debug("server.run delPeerChan received. peer match. remove peer. peers num=%d", srv.PeerCount())

		metricsDeletePeerMeter.Mark(1)
		metricsPeerCountGauge.Update(int64(srv.PeerCount()))
	} else {
		srv.log.Info("server.run delPeerChan received. peer not match")
	}
}

func (srv *Server) run() {
	defer srv.loopWG.Done()
	srv.log.Info("p2p start running...")

	checkTicker := time.NewTicker(checkConnsNumInterval)
	checkTicker1 := time.NewTicker(12*checkConnsNumInterval + 3)

running:
	for {
		select {
		case <-checkTicker1.C:
			go srv.doSelectNodeToConnect()
		case <-checkTicker.C:
			if srv.nodeSet.getSelfShardNodeNum() < 2 {
				srv.log.Warn("local Node numer %d", srv.nodeSet.getSelfShardNodeNum())
				go srv.doSelectLocalNodeToConnect()
			}

		case <-srv.quit:
			srv.log.Warn("server got quit signal, run cleanup logic")
			break running
		}
	}

	// Disconnect all peers.
	peers := srv.peerSet.getPeers()
	for _, peer := range peers {
		if peer != nil {
			peer.Disconnect(discServerQuit)
		}
	}
}

// doSelectNodeToConnect selects one free node from nodeMap to connect
func (srv *Server) doSelectNodeToConnect() {

	for _, node := range srv.StaticNodes {
		if node.ID.IsEmpty() || srv.checkPeerExist(node.ID) {
			continue
		} else {
			srv.connectNode(node)
		}
<<<<<<< HEAD

	}
	var node *discovery.Node
	i := 0
	for i < maxConnsPerShard {
		node = srv.nodeSet.randSelect()
		if node == nil {
			return
		}
=======
	}
	selectNodeSet := srv.nodeSet.randSelect()

	if selectNodeSet == nil {
		return
	}
	for i := 0; i < len(selectNodeSet); i++ {
>>>>>>> 5dc51121

		if selectNodeSet[i] != nil {
			srv.log.Info("p2p.server doSelectNodeToConnect. Node=%s ,%d", selectNodeSet[i].IP.String(), selectNodeSet[i].UDPPort)
			srv.connectNode(selectNodeSet[i])
		}
	}

}

func (srv *Server) doSelectLocalNodeToConnect() {

	for _, node := range srv.StaticNodes {
		if node.ID.IsEmpty() || srv.checkPeerExist(node.ID) {
			continue
		} else {
			srv.connectNode(node)
		}
	}

	selectNodeSet := srv.nodeSet.randSelect()

	if selectNodeSet == nil {
		return
	}
	for i := 0; i < len(selectNodeSet); i++ {
		node := selectNodeSet[i]
		if node != nil {
			if node.Shard == common.LocalShardNumber {
				srv.log.Info("p2p.server doSelectLocalNodeToConnect. Node=%s ,%d", selectNodeSet[i].IP.String(), selectNodeSet[i].UDPPort)
				srv.connectNode(selectNodeSet[i])
			}
		}
	}

}

func (srv *Server) startListening() error {
	// Launch the TCP listener.
	listener, err := net.Listen("tcp", srv.Config.ListenAddr)
	if err != nil {
		return err
	}

	srv.listener = listener
	srv.loopWG.Add(1)
	go srv.listenLoop()
	return nil
}

type tempError interface {
	Temporary() bool
}

// Wait wait for server until it exit
func (srv *Server) Wait() {
	srv.loopWG.Wait()
}

// listenLoop runs in its own goroutine and accepts inbound connections.
func (srv *Server) listenLoop() {
	defer srv.loopWG.Done()
	// If all slots are taken, no further connections are accepted.
	tokens := srv.maxConnections
	if srv.MaxPendingPeers > 0 {
		tokens = srv.MaxPendingPeers
	}
	slots := make(chan struct{}, tokens)
	for i := 0; i < tokens; i++ {
		slots <- struct{}{}
	}

	for {
		// Wait for a handshake slot before accepting.
		<-slots
		var (
			fd  net.Conn
			err error
		)
		for {
			fd, err = srv.listener.Accept()
			if tempErr, ok := err.(tempError); ok && tempErr.Temporary() {
				continue
			} else if err != nil {
				srv.log.Error("p2p.listenLoop accept err. %s", err)
				return
			}
			break
		}
		go func() {
			srv.log.Info("Accept new connection from, %s -> %s", fd.RemoteAddr(), fd.LocalAddr())
			err := srv.setupConn(fd, inboundConn, nil)
			if err != nil {
				srv.log.Info("setupConn err, %s", err)

			}

			if err != nil && strings.Contains(err.Error(), "too many incomming") {
				return
			}
			slots <- struct{}{}
		}()
	}
}

// setupConn Confirm both side are valid peers, have sub-protocols supported by each other
// Assume the inbound side is server side; outbound side is client side.
func (srv *Server) setupConn(fd net.Conn, flags int, dialDest *discovery.Node) error {
	if flags == inboundConn && srv.PeerCount() > srv.maxConnections {
		srv.log.Warn("setup connection with peer %s. reached max incoming connection limit, reject!", dialDest)
		return errors.New("Too many incoming connections")
	}

	srv.log.Debug("setup connection with peer %s", dialDest)
	peer := NewPeer(&connection{fd: fd, log: srv.log}, srv.log, dialDest)
	var caps []Cap
	for _, proto := range srv.Protocols {
		caps = append(caps, proto.cap())
	}

	sort.Sort(capsByNameAndVersion(caps))
	recvMsg, _, err := srv.doHandShake(caps, peer, flags, dialDest)
	if err != nil {
		srv.log.Debug("failed to do handshake with peer %s, err info %s", dialDest, err)
		peer.close()
		return err
	}

	srv.log.Debug("handshake succeed. %s -> %s", fd.LocalAddr(), fd.RemoteAddr())
	peerNodeID := recvMsg.NodeID
	if flags == inboundConn {
		peerNode, ok := srv.kadDB.FindByNodeID(peerNodeID)
		if !ok {
			srv.log.Warn("p2p.setupConn conn handshaked, not found nodeID:%s", peerNodeID)
			peer.close()
			return errors.New("not found nodeID in discovery database")
		}

		srv.log.Info("p2p.setupConn peerNodeID found in nodeMap. %s", peerNode.ID.Hex())
		peer.Node = peerNode
	}

	go func() {
		srv.loopWG.Add(1)
		if srv.addPeer(peer) {
			peer.run()
			srv.deletePeer(peer.Node.ID)
		} else {
			peer.close()
		}

		srv.loopWG.Done()
	}()

	return nil
}

func (srv *Server) SetMaxConnections(maxConns int) {
	srv.maxConnections = maxConns
}

func (srv *Server) SetMaxActiveConnections(maxActiveConns int) {
	srv.maxActiveConnections = maxActiveConns
}

func (srv *Server) peerIsValidate(recvMsg *ProtoHandShake) ([]Cap, bool) {
	// validate hash of genesisHash without shard
	if !bytes.Equal(srv.genesisHash.Bytes(), recvMsg.Params) {
		return nil, false
	}

	if srv.Config.NetworkID != recvMsg.NetworkID {
		return nil, false
	}

	localCapSet := set.New()
	for _, proto := range srv.Protocols {
		localCapSet.Add(proto.cap())
	}

	var capNameList []Cap
	for _, cap := range recvMsg.Caps {
		if localCapSet.Has(cap) {
			capNameList = append(capNameList, cap)
		}
	}

	if len(capNameList) == 0 {
		return nil, false
	}

	return capNameList, true
}

func (srv *Server) getProtocolsByCaps(capList []Cap) (proList []Protocol) {
	for _, cap := range capList {
		for _, pro := range srv.Protocols {
			if pro.cap().String() == cap.String() {
				proList = append(proList, pro)
				break
			}
		}
	}

	return
}

// doHandShake Communicate each other
func (srv *Server) doHandShake(caps []Cap, peer *Peer, flags int, dialDest *discovery.Node) (recvMsg *ProtoHandShake, nounceCnt uint64, err error) {
	var renounceCnt uint64
	handshakeMsg := &ProtoHandShake{Caps: caps}
	handshakeMsg.NetworkID = srv.Config.NetworkID
	handshakeMsg.Params = srv.genesisHash.Bytes()
	nodeID := srv.SelfNode.ID
	copy(handshakeMsg.NodeID[0:], nodeID[0:])
	if flags == outboundConn {
		// client side. Send msg first
		if err := binary.Read(rand.Reader, binary.BigEndian, &nounceCnt); err != nil {
			return nil, 0, err
		}

		wrapMsg, err := srv.packWrapHSMsg(handshakeMsg, dialDest.ID[0:], nounceCnt)
		if err != nil {
			return nil, 0, err
		}

		if err = peer.rw.WriteMsg(wrapMsg); err != nil {
			return nil, 0, err
		}

		recvWrapMsg, err := peer.rw.ReadMsg()
		if err != nil {
			return nil, 0, err
		}

		recvMsg, renounceCnt, err = srv.unPackWrapHSMsg(recvWrapMsg)
		if err != nil {
			return nil, 0, err
		}

		if renounceCnt != nounceCnt {
			return nil, 0, errors.New("client nounceCnt is changed")
		}

		capList, bValid := srv.peerIsValidate(recvMsg)
		if !bValid {
			return nil, 0, errors.New("node is not consistent with groups")
		}

		sort.Sort(capsByNameAndVersion(capList))
		peer.setProtocols(srv.getProtocolsByCaps(capList))

	} else {
		// server side. Receive handshake msg first
		recvWrapMsg, err := peer.rw.ReadMsg()
		if err != nil {
			return nil, 0, err
		}

		recvMsg, nounceCnt, err = srv.unPackWrapHSMsg(recvWrapMsg)
		if err != nil {
			return nil, 0, err
		}

		capList, bValid := srv.peerIsValidate(recvMsg)
		if !bValid {
			return nil, 0, errors.New("node is not consistent with groups")
		}

		sort.Sort(capsByNameAndVersion(capList))
		peer.setProtocols(srv.getProtocolsByCaps(capList))

		wrapMsg, err := srv.packWrapHSMsg(handshakeMsg, recvMsg.NodeID[0:], nounceCnt)
		if err != nil {
			return nil, 0, err
		}

		if err = peer.rw.WriteMsg(wrapMsg); err != nil {
			return nil, 0, err
		}
	}
	return
}

// packWrapHSMsg compose the wrapped send msg.
// A 32 byte ExtraData is used for verification process.
func (srv *Server) packWrapHSMsg(handshakeMsg *ProtoHandShake, peerNodeID []byte, nounceCnt uint64) (*Message, error) {
	// Serialize should handle big-endian
	hdmsgRLP, err := common.Serialize(handshakeMsg)

	if err != nil {
		return &Message{}, err
	}
	wrapMsg := Message{
		Code: ctlMsgProtoHandshake,
	}
	md5Inst := md5.New()
	if _, err := md5Inst.Write(hdmsgRLP); err != nil {
		return &Message{}, err
	}
	extBuf := make([]byte, extraDataLen)

	// first 16 bytes, contains md5sum of hdmsgRLP;
	// then 8 bytes for client side nounce;
	copy(extBuf, md5Inst.Sum(nil))
	binary.BigEndian.PutUint64(extBuf[16:], nounceCnt)

	// Sign with local privateKey first
	signature := crypto.MustSign(srv.PrivateKey, crypto.MustHash(extBuf).Bytes())
	enc := make([]byte, extraDataLen+len(signature.Sig))
	copy(enc, extBuf)
	copy(enc[extraDataLen:], signature.Sig)

	// Format of wrapMsg payload, [handshake's rlp body, encoded extra data, length of encoded extra data]
	size := uint32(len(hdmsgRLP) + len(enc) + 4)
	wrapMsg.Payload = make([]byte, size)
	copy(wrapMsg.Payload, hdmsgRLP)
	copy(wrapMsg.Payload[len(hdmsgRLP):], enc)
	binary.BigEndian.PutUint32(wrapMsg.Payload[len(hdmsgRLP)+len(enc):], uint32(len(enc)))
	return &wrapMsg, nil
}

// unPackWrapHSMsg verify received msg, and recover the handshake msg
func (srv *Server) unPackWrapHSMsg(recvWrapMsg *Message) (recvMsg *ProtoHandShake, nounceCnt uint64, err error) {
	size := uint32(len(recvWrapMsg.Payload))
	if size < extraDataLen+4 {
		err = errors.New("received msg with invalid length")
		return
	}

	extraEncLen := binary.BigEndian.Uint32(recvWrapMsg.Payload[size-4:])
	recvHSMsgLen := size - extraEncLen - 4
	nounceCnt = binary.BigEndian.Uint64(recvWrapMsg.Payload[recvHSMsgLen+16:])
	recvEnc := recvWrapMsg.Payload[recvHSMsgLen : size-4]
	recvMsg = &ProtoHandShake{}
	if err = common.Deserialize(recvWrapMsg.Payload[:recvHSMsgLen], recvMsg); err != nil {
		return
	}
	// verify signature
	sig := crypto.Signature{
		Sig: recvEnc[extraDataLen:],
	}

	if !sig.Verify(recvMsg.NodeID, crypto.MustHash(recvEnc[0:extraDataLen]).Bytes()) {
		err = errors.New("unPackWrapHSMsg: received public key not match")
		return
	}

	// verify recvMsg's payload md5sum to prevent modification
	md5Inst := md5.New()
	if _, err = md5Inst.Write(recvWrapMsg.Payload[:recvHSMsgLen]); err != nil {
		return
	}

	if !bytes.Equal(md5Inst.Sum(nil), recvEnc[:16]) {
		err = errors.New("unPackWrapHSMsg: received md5sum not match")
		return
	}

	srv.log.Debug("unPackWrapHSMsg: verify OK!")
	return
}

// Stop terminates the execution of the p2p server
func (srv *Server) Stop() {
	srv.lock.Lock()
	defer srv.lock.Unlock()

	if !srv.running {
		return
	}
	srv.running = false

	if srv.listener != nil {
		srv.listener.Close()
	}

	close(srv.quit)
	srv.Wait()
}

// PeerInfos array of PeerInfo for sort alphabetically by node identifier
type PeerInfos []PeerInfo

func (p PeerInfos) Len() int           { return len(p) }
func (p PeerInfos) Less(i, j int) bool { return p[i].ID < p[j].ID }
func (p PeerInfos) Swap(i, j int)      { p[i], p[j] = p[j], p[i] }

// PeersInfo returns an array of metadata objects describing connected peers.
func (srv *Server) PeersInfo() []PeerInfo {
	infos := make([]PeerInfo, 0, srv.PeerCount())
	peers := srv.peerSet.getPeers()

	for _, p := range peers {
		if p != nil {
			peerInfo := p.Info()
			infos = append(infos, *peerInfo)
		}
	}

	sort.Sort(PeerInfos(infos))

	return infos
}<|MERGE_RESOLUTION|>--- conflicted
+++ resolved
@@ -366,17 +366,6 @@
 		} else {
 			srv.connectNode(node)
 		}
-<<<<<<< HEAD
-
-	}
-	var node *discovery.Node
-	i := 0
-	for i < maxConnsPerShard {
-		node = srv.nodeSet.randSelect()
-		if node == nil {
-			return
-		}
-=======
 	}
 	selectNodeSet := srv.nodeSet.randSelect()
 
@@ -384,7 +373,6 @@
 		return
 	}
 	for i := 0; i < len(selectNodeSet); i++ {
->>>>>>> 5dc51121
 
 		if selectNodeSet[i] != nil {
 			srv.log.Info("p2p.server doSelectNodeToConnect. Node=%s ,%d", selectNodeSet[i].IP.String(), selectNodeSet[i].UDPPort)
