--- conflicted
+++ resolved
@@ -367,18 +367,7 @@
 			srv.connectNode(node)
 		}
 
-<<<<<<< HEAD
 	selectNodeSet := srv.nodeSet.randSelect()
-=======
-	}
-	var node *discovery.Node
-	i := 0
-	for i < maxConnsPerShard {
-		node = srv.nodeSet.randSelect()
-		if node == nil {
-			return
-		}
->>>>>>> ee4c1d0c
 
 	if selectNodeSet == nil {
 		return
