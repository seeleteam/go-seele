--- conflicted
+++ resolved
@@ -162,29 +162,13 @@
 	id := crypto.PubkeyToString(&srv.PrivateKey.PublicKey)
 	address := common.HexMustToAddres(id)
 	addr, err := net.ResolveUDPAddr("udp", srv.ListenAddr)
-<<<<<<< HEAD
-
-	if common.LocalShardNumber == discovery.UndefinedShardNumber {
-		if err = srv.judgeShard(); err != nil {
-			srv.log.Error("p2p.server judgeShard err. %s", err)
-			return err
-		}
-	}
-
-	srv.SelfNode = discovery.NewNodeWithAddr(address, addr, common.LocalShardNumber)
-=======
 	srv.SelfNode = discovery.NewNodeWithAddr(address, addr, shard)
->>>>>>> 31001c2e
 	if err != nil {
 		return err
 	}
 
-<<<<<<< HEAD
-	srv.kadDB = discovery.StartService(address, addr, srv.ResolveStaticNodes, common.LocalShardNumber)
-=======
 	srv.log.Info("p2p.Server.Start: MyNodeID [%s]", srv.SelfNode)
 	srv.kadDB = discovery.StartService(address, addr, srv.ResolveStaticNodes, shard)
->>>>>>> 31001c2e
 	srv.kadDB.SetHookForNewNode(srv.addNode)
 
 	if err := srv.startListening(); err != nil {
@@ -194,15 +178,6 @@
 	srv.loopWG.Add(1)
 	go srv.run()
 	srv.running = true
-	return nil
-}
-
-// judgeShard determines local shardid.
-func (srv *Server) judgeShard() error {
-	// TODO wait discovery to determine local shardid
-	// should quit if srv.quit is closed.
-	common.LocalShardNumber = 1
-	srv.log.Info("p2p.server.judgeShard. LocalShardNumber=%d", common.LocalShardNumber)
 	return nil
 }
 
