--- conflicted
+++ resolved
@@ -33,10 +33,6 @@
 func NewNodeSet() *nodeSet {
 	rand.Seed(time.Now().UnixNano())
 	ipSet := make(map[uint]map[string]uint)
-<<<<<<< HEAD
-=======
-
->>>>>>> ce0f03c3
 	for i := uint(1); i <= common.ShardCount; i++ {
 		ipSet[i] = make(map[string]uint)
 	}
@@ -44,11 +40,7 @@
 		nodeMap: make(map[common.Address]*nodeItem),
 		lock:    sync.RWMutex{},
 		ipSet:   ipSet,
-<<<<<<< HEAD
-		log:     log.GetLogger("nodeSet"),
-=======
 		log : log.GetLogger("p2p"),
->>>>>>> ce0f03c3
 	}
 }
 
