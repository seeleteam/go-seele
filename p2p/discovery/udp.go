--- conflicted
+++ resolved
@@ -11,11 +11,7 @@
 	"time"
 
 	"github.com/seeleteam/go-seele/common"
-<<<<<<< HEAD
-	"github.com/seeleteam/go-seele/crypto"
-=======
 	"github.com/seeleteam/go-seele/common/hexutil"
->>>>>>> 62c57690
 	"github.com/seeleteam/go-seele/log"
 )
 
@@ -31,13 +27,8 @@
 	self  *Node
 	table *Table
 
-<<<<<<< HEAD
-	localAddr *net.UDPAddr
-	db        *Database
-=======
 	db        *database
 	localAddr *net.UDPAddr
->>>>>>> 62c57690
 
 	gotReply   chan *reply
 	addPending chan *pending
