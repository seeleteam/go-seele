/**
*  @file
*  @copyright defined in go-seele/LICENSE
 */

package discovery

import (
	"container/list"
	"encoding/json"
	"fmt"
	"io/ioutil"
	rand2 "math/rand"
	"net"
	"path/filepath"
	"time"

	"github.com/orcaman/concurrent-map"
	"github.com/seeleteam/go-seele/common"
	"github.com/seeleteam/go-seele/crypto"
	"github.com/seeleteam/go-seele/log"
)

const (
	responseTimeout = 20 * time.Second

	pingpongConcurrentNumber = 5
	pingpongInterval         = 30 * time.Second // sleep between ping pong, must big than response time out

	discoveryConcurrentNumber = 5
	discoveryInterval         = 35 * time.Second // sleep between discovery, must big than response time out

	// a node will be delete after n continuous time out.
	timeoutCountForDeleteNode = 8
)

type udp struct {
	conn           *net.UDPConn
	self           *Node
	table          *Table
	trustNodes     []*Node
	bootstrapNodes []*Node

	db        *Database
	localAddr *net.UDPAddr

	gotReply   chan *reply
	addPending chan *pending
	writer     chan *send

	log *log.SeeleLog

	timeoutNodesCount cmap.ConcurrentMap //node id -> count
}

type pending struct {
	from *Node
	code msgType

	deadline time.Time

	callback func(resp interface{}, addr *net.UDPAddr) (done bool)

	errorCallBack func()
}

type send struct {
	toId   common.Address
	toAddr *net.UDPAddr
	buff   []byte
	code   msgType
}

type reply struct {
	fromId   common.Address
	fromAddr *net.UDPAddr
	code     msgType

	err bool // got error when send msg

	data interface{}
}

func newUDP(id common.Address, addr *net.UDPAddr, shard uint) *udp {
	log := log.GetLogger("discovery", common.LogConfig.PrintLog)
	conn, err := getUDPConn(addr)
	if err != nil {
		panic(fmt.Sprintf("listen addr %s failed", addr.String()))
	}

	transport := &udp{
		conn:      conn,
		table:     newTable(id, addr, shard, log),
		self:      NewNodeWithAddr(id, addr, shard),
		localAddr: addr,

		db: NewDatabase(log),

		gotReply:   make(chan *reply, 1),
		addPending: make(chan *pending, 1),
		writer:     make(chan *send, 1),

		log:               log,
		timeoutNodesCount: cmap.New(),
	}

	return transport
}

func (u *udp) sendMsg(t msgType, msg interface{}, toId common.Address, toAddr *net.UDPAddr) {
	encoding, err := common.Serialize(msg)
	if err != nil {
		u.log.Info(err.Error())
		return
	}

	buff := generateBuff(t, encoding)
	s := &send{
		buff:   buff,
		toId:   toId,
		toAddr: toAddr,
		code:   t,
	}
	u.writer <- s
}

func (u *udp) sendConnMsg(buff []byte, conn *net.UDPConn, to *net.UDPAddr) bool {
	//log.Debug("buff length:", len(buff))
	n, err := conn.WriteToUDP(buff, to)
	if err != nil {
		u.log.Error("discovery send msg to %s failed:%s", to, err)
		return false
	}

	if n != len(buff) {
		u.log.Error("discovery send msg failed to %s, expected length: %d, actual length: %d", to, len(buff), n)
		return false
	}

	return true
}

func (u *udp) sendLoop() {
	for {
		select {
		case s := <-u.writer:
			success := u.sendConnMsg(s.buff, u.conn, s.toAddr)
			if !success {
				r := &reply{
					fromId:   s.toId,
					fromAddr: s.toAddr,
					code:     s.code,
					err:      true,
				}

				u.gotReply <- r
			}
		}
	}
}

func (u *udp) handleMsg(from *net.UDPAddr, data []byte) {
	if len(data) > 0 {
		code := byteToMsgType(data[0])

		if common.PrintExplosionLog {
			u.log.Debug("receive msg type: %s", codeToStr(code))
		}
		switch code {
		case pingMsgType:
			msg := &ping{}
			err := common.Deserialize(data[1:], &msg)
			if err != nil {
				u.log.Warn(err.Error())
				return
			}

			// response ping
			msg.handle(u, from)
		case pongMsgType:
			msg := &pong{}
			err := common.Deserialize(data[1:], &msg)
			if err != nil {
				u.log.Warn(err.Error())
				return
			}

			r := &reply{
				fromId:   msg.SelfID,
				fromAddr: from,
				code:     code,
				data:     msg,
				err:      false,
			}

			u.gotReply <- r
		case findNodeMsgType:
			msg := &findNode{}

			err := common.Deserialize(data[1:], &msg)
			if err != nil {
				u.log.Warn(err.Error())
				return
			}

			//response find
			msg.handle(u, from)
		case neighborsMsgType:
			msg := &neighbors{}
			err := common.Deserialize(data[1:], &msg)
			if err != nil {
				u.log.Warn(err.Error())
				return
			}

			r := &reply{
				fromId:   msg.SelfID,
				fromAddr: from,
				code:     code,
				data:     msg,
				err:      false,
			}

			u.gotReply <- r
		case findShardNodeMsgType:
			msg := &findShardNode{}
			err := common.Deserialize(data[1:], &msg)
			if err != nil {
				u.log.Warn(err.Error())
				return
			}

			msg.handle(u, from)
		case shardNodeMsgType:
			msg := &shardNode{}
			err := common.Deserialize(data[1:], &msg)
			if err != nil {
				u.log.Warn(err.Error())
				return
			}

			r := &reply{
				fromId:   msg.SelfID,
				fromAddr: from,
				code:     code,
				data:     msg,
				err:      false,
			}

			u.gotReply <- r
		default:
			u.log.Error("unknown code %d", code)
		}
	} else {
		u.log.Info("wrong length")
	}
}

func (u *udp) readLoop() {
	for {
		data := make([]byte, 1472)
		n, remoteAddr, err := u.conn.ReadFromUDP(data)
		if err != nil {
			u.log.Error("discovery read from udp failed. %s", err)
		}

		data = data[:n]
		u.handleMsg(remoteAddr, data)
	}
}

func (u *udp) loopReply() {
	pendingList := list.New()

	var timeout = time.NewTimer(0)
	<-timeout.C
	defer timeout.Stop()

	resetTimer := func() {
		minTime := responseTimeout
		now := time.Now()
		for el := pendingList.Front(); el != nil; el = el.Next() {
			p := el.Value.(*pending)
			duration := p.deadline.Sub(now)
			if duration < 0 {
			} else {
				if duration < minTime {
					minTime = duration
				}
			}
		}

		// if there is no pending request, stop timer
		if pendingList.Len() == 0 {
			timeout.Stop()
		} else {
			timeout.Reset(minTime)
		}
	}

	for {
		resetTimer()

		select {
		case r := <-u.gotReply:
			for el := pendingList.Front(); el != nil; el = el.Next() {
				p := el.Value.(*pending)

				if p.code == r.code && p.from.GetUDPAddr().String() == r.fromAddr.String() {
					if r.err {
						p.errorCallBack()
						pendingList.Remove(el)
					} else {
						if p.callback(r.data, r.fromAddr) {
							pendingList.Remove(el)
						}
					}
					break
				}
			}
		case p := <-u.addPending:
			p.deadline = time.Now().Add(responseTimeout)
			pendingList.PushBack(p)
		case <-timeout.C:
			for el := pendingList.Front(); el != nil; el = el.Next() {
				p := el.Value.(*pending)
				if p.deadline.Sub(time.Now()) <= 0 {
					errorMsg := fmt.Sprintf("time out to wait for msg with msg type %s for node %s", codeToStr(p.code), p.from)
					if p.code == pongMsgType {
						u.log.Info(errorMsg)
					} else {
						u.log.Debug(errorMsg)
					}

					p.errorCallBack()
					pendingList.Remove(el)
				}
			}

			resetTimer()
		}
	}
}

func (u *udp) discovery() {
	for {
		id, err := crypto.GenerateRandomAddress()
		if err != nil {
			u.log.Error(err.Error())
			continue
		}

		nodes := u.table.findNodeForRequest(crypto.HashBytes(id.Bytes()))

		u.log.Debug("query node with id: %s", id.ToHex())
		sendFindNodeRequest(u, nodes, *id)

<<<<<<< HEAD
		concurrentCount := 0
		for i := 1; i < common.ShardNumber+1; i++ {
=======
		if !isFast {
			time.Sleep(discoveryInterval)
		}

		for i := 1; i < common.ShardCount+1; i++ {
>>>>>>> f8f299f3
			shardBucket := u.table.shardBuckets[i]
			size := shardBucket.size()
			if size < bucketSize {
				var node *Node
				if size == 0 {
					node = u.db.getRandNode()
				} else {
					// request same shard node will find more nodes
					selectNode := rand2.Intn(size)
					node = shardBucket.get(selectNode)
				}

				if node == nil {
					continue
				}

				sendFindShardNodeRequest(u, uint(i), node)

				concurrentCount++
				if concurrentCount == discoveryConcurrentNumber {
					time.Sleep(discoveryInterval)
					concurrentCount = 0
				}
			}
		}

<<<<<<< HEAD
		time.Sleep(discoveryInterval)
=======
		if isFast {
			time.Sleep(discoveryInterval)
		}

		if isFast {
			enough := true
			for i := 1; i < common.ShardCount+1; i++ {
				if uint(i) == u.self.Shard {
					continue
				}

				if u.table.shardBuckets[i].size() < shardTargeNodeNumber {
					enough = false
				}
			}

			// if we get enough peers, stop fast discovery
			if enough {
				break
			}
		}
>>>>>>> f8f299f3
	}
}

func (u *udp) pingPongService() {
	for {
		copyMap := u.db.GetCopy()
		loopPingPongNodes := make(map[string]*Node, 0)

		// loopPingPongNodes add backup nodes, only ping pong once
		if len(u.bootstrapNodes) > 0 {
			for i := range u.bootstrapNodes {
				loopPingPongNodes[u.bootstrapNodes[i].GetUDPAddr().String()] = u.bootstrapNodes[i]
			}
			u.bootstrapNodes = nil
		}

		// loopPingPongNodes add trust nodes, loop ping pong; if bootstrapNodes have the same key, will use the trust node to update it
		if len(u.trustNodes) > 0 {
			for i := range u.trustNodes {
				loopPingPongNodes[u.trustNodes[i].GetUDPAddr().String()] = u.trustNodes[i]
			}
		}

		// loopPingPongNodes add db nodes, loop ping pong; if bootstrapNodes or trustNodes have the same key, will use the db node to update it
		if len(copyMap) > 0 {
			for _, value := range copyMap {
				loopPingPongNodes[value.GetUDPAddr().String()] = value
			}
		}

		u.log.Debug("loop ping pong nodes %d", len(loopPingPongNodes))
		concurrentCount := 0
		for _, n := range loopPingPongNodes {
			u.ping(n)

			concurrentCount++
			if concurrentCount == pingpongConcurrentNumber {
				time.Sleep(pingpongInterval)
				concurrentCount = 0
			}
		}

		time.Sleep(pingpongInterval)
	}

	u.log.Debug("exit ping pong service")
}

func (u *udp) ping(value *Node) {
	p := &ping{
		Version:   discoveryProtocolVersion,
		SelfID:    u.self.ID,
		SelfShard: u.self.Shard,

		to: value,
	}

	p.send(u)
}

func (u *udp) StartServe(nodeDir string) {
	go u.readLoop()
	go u.loopReply()
	go u.discovery()
	go u.pingPongService()
	go u.sendLoop()
	go u.db.StartSaveNodes(nodeDir, make(chan struct{}))
}

// only notify connect when got pong msg
func (u *udp) addNode(n *Node, notifyConnect bool) {
	if n == nil || u.self.ID.Equal(n.ID) {
		return
	}

	count := u.db.size()
	u.table.addNode(n)
	u.db.add(n, notifyConnect)

	u.timeoutNodesCount.Set(n.ID.ToHex(), 0)

	newCount := u.db.size()
	if count != newCount {
		u.log.Info("add node %s, total nodes:%d", n, newCount)
	} else {
		u.log.Debug("got add node event, but this not already exist. total nodes didn't change:%d", newCount)
	}
}

func (u *udp) deleteNode(n *Node) {
	selfSha := u.self.getSha()
	sha := n.getSha()
	if sha == selfSha {
		return
	}

	idStr := n.ID.ToHex()
	var count = 0
	value, ok := u.timeoutNodesCount.Get(idStr)
	if ok {
		count = value.(int)
	}

	count++
	if count == timeoutCountForDeleteNode {
		u.table.deleteNode(n)
		u.db.delete(sha)

		u.log.Info("after delete node %s, total nodes:%d", n, u.db.size())
		u.timeoutNodesCount.Remove(idStr)
	} else {
		u.log.Info("node %s got time out, current timeout count %d", n, count)
		u.timeoutNodesCount.Set(idStr, count)
	}
}

func (u *udp) loadNodes(nodeDir string) {
	fileFullPath := filepath.Join(nodeDir, NodesBackupFileName)

	if !common.FileOrFolderExists(fileFullPath) {
		u.log.Debug("nodes info backup file isn't exists in the path:%s", fileFullPath)
		return
	}

	data, err := ioutil.ReadFile(fileFullPath)
	if err != nil {
		u.log.Error("read nodes info backup file failed for:[%s]", err)
		return
	}

	var nodes []string
	err = json.Unmarshal(data, &nodes)
	if err != nil {
		u.log.Error("nodes unmarshal failed for:[%s]", err)
		return
	}

	for i := range nodes {
		n, err := NewNodeFromString(nodes[i])
		if err != nil {
			u.log.Error("new node from string failed for:[%s]", err)
			continue
		}
		u.bootstrapNodes = append(u.bootstrapNodes, n)
	}

	u.log.Debug("load %d nodes from back file", len(u.bootstrapNodes))
}<|MERGE_RESOLUTION|>--- conflicted
+++ resolved
@@ -355,16 +355,8 @@
 		u.log.Debug("query node with id: %s", id.ToHex())
 		sendFindNodeRequest(u, nodes, *id)
 
-<<<<<<< HEAD
 		concurrentCount := 0
-		for i := 1; i < common.ShardNumber+1; i++ {
-=======
-		if !isFast {
-			time.Sleep(discoveryInterval)
-		}
-
 		for i := 1; i < common.ShardCount+1; i++ {
->>>>>>> f8f299f3
 			shardBucket := u.table.shardBuckets[i]
 			size := shardBucket.size()
 			if size < bucketSize {
@@ -391,31 +383,7 @@
 			}
 		}
 
-<<<<<<< HEAD
 		time.Sleep(discoveryInterval)
-=======
-		if isFast {
-			time.Sleep(discoveryInterval)
-		}
-
-		if isFast {
-			enough := true
-			for i := 1; i < common.ShardCount+1; i++ {
-				if uint(i) == u.self.Shard {
-					continue
-				}
-
-				if u.table.shardBuckets[i].size() < shardTargeNodeNumber {
-					enough = false
-				}
-			}
-
-			// if we get enough peers, stop fast discovery
-			if enough {
-				break
-			}
-		}
->>>>>>> f8f299f3
 	}
 }
 
