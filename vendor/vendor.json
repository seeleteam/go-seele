{
	"comment": "",
	"ignore": "test",
	"package": [
		{
			"checksumSHA1": "YdWmkLgfIqoZgQA0bWB71jCizpc=",
			"path": "github.com/aristanetworks/goarista/monotime",
			"revision": "bdff49616af24181f3b83535ed73127c615ba55a",
			"revisionTime": "2018-01-24T01:13:10Z"
		},
		{
			"checksumSHA1": "Lps/+JqMRVlrXgO/+cazYcfsglg=",
			"origin": "github.com/stretchr/testify/vendor/github.com/davecgh/go-spew/spew",
			"path": "github.com/davecgh/go-spew/spew",
			"revision": "be8372ae8ec5c6daaed3cc28ebf73c54b737c240",
			"revisionTime": "2018-02-02T15:35:43Z"
		},
		{
			"checksumSHA1": "Zda1/QlYkX6WzOntMLWdPF0pfg4=",
			"path": "github.com/ethereum/go-ethereum/common/math",
			"revision": "02aeb3d76652a4c0451e5c3734e6881aefe46249",
			"revisionTime": "2018-01-16T16:23:41Z"
		},
		{
			"checksumSHA1": "2IDUXFD4PB+RpZ2UXLvGwU7qihk=",
			"path": "github.com/ethereum/go-ethereum/crypto/randentropy",
			"revision": "02aeb3d76652a4c0451e5c3734e6881aefe46249",
			"revisionTime": "2018-01-16T16:23:41Z"
		},
		{
			"checksumSHA1": "k0AFFj8B5/xCAw1+mF85+p8pJ1U=",
			"path": "github.com/ethereum/go-ethereum/rlp",
			"revision": "02aeb3d76652a4c0451e5c3734e6881aefe46249",
			"revisionTime": "2018-01-16T16:23:41Z"
		},
		{
			"checksumSHA1": "cHCmu/LC5lpAXXT+kuT6FZwG5NE=",
			"path": "github.com/fsnotify/fsnotify",
			"revision": "c2828203cd70a50dcccfb2761f8b1f8ceef9a8e9",
			"revisionTime": "2018-01-10T05:33:47Z"
		},
		{
			"checksumSHA1": "35UiDOE3TlLfiuF+EFu5HB2dGF8=",
			"path": "github.com/hashicorp/hcl",
			"revision": "23c074d0eceb2b8a5bfdbb271ab780cde70f05a8",
			"revisionTime": "2017-10-17T18:19:29Z"
		},
		{
			"checksumSHA1": "7QpzuLg3aKDJWPD2kUz1Jw+JJfU=",
			"path": "github.com/hashicorp/hcl/hcl/ast",
			"revision": "23c074d0eceb2b8a5bfdbb271ab780cde70f05a8",
			"revisionTime": "2017-10-17T18:19:29Z"
		},
		{
			"checksumSHA1": "L4y20agIjw5hXzu6B4KVIkT7iMs=",
			"path": "github.com/hashicorp/hcl/hcl/parser",
			"revision": "23c074d0eceb2b8a5bfdbb271ab780cde70f05a8",
			"revisionTime": "2017-10-17T18:19:29Z"
		},
		{
			"checksumSHA1": "54o2yCyt5SHGqkIOwaqNmUU4W4M=",
			"path": "github.com/hashicorp/hcl/hcl/printer",
			"revision": "23c074d0eceb2b8a5bfdbb271ab780cde70f05a8",
			"revisionTime": "2017-10-17T18:19:29Z"
		},
		{
			"checksumSHA1": "GI1HB6yTRPgBmRcT8MdSDU5XhHc=",
			"path": "github.com/hashicorp/hcl/hcl/scanner",
			"revision": "23c074d0eceb2b8a5bfdbb271ab780cde70f05a8",
			"revisionTime": "2017-10-17T18:19:29Z"
		},
		{
			"checksumSHA1": "Vb22K5JK1GTX5xLJyrLrROoA7FQ=",
			"path": "github.com/hashicorp/hcl/hcl/strconv",
			"revision": "23c074d0eceb2b8a5bfdbb271ab780cde70f05a8",
			"revisionTime": "2017-10-17T18:19:29Z"
		},
		{
			"checksumSHA1": "dljEjBgEewtuvGQ64XBvHB3iUkg=",
			"path": "github.com/hashicorp/hcl/hcl/token",
			"revision": "23c074d0eceb2b8a5bfdbb271ab780cde70f05a8",
			"revisionTime": "2017-10-17T18:19:29Z"
		},
		{
			"checksumSHA1": "+Y/a0ePZ1i7E0NpQvtm1rc6RQT0=",
			"path": "github.com/hashicorp/hcl/json/parser",
			"revision": "23c074d0eceb2b8a5bfdbb271ab780cde70f05a8",
			"revisionTime": "2017-10-17T18:19:29Z"
		},
		{
			"checksumSHA1": "kw2I3QA57jE9QR6FyqlCUk0bdkY=",
			"path": "github.com/hashicorp/hcl/json/scanner",
			"revision": "23c074d0eceb2b8a5bfdbb271ab780cde70f05a8",
			"revisionTime": "2017-10-17T18:19:29Z"
		},
		{
			"checksumSHA1": "knLekryOag5SGOV4jX8nwudBCDo=",
			"path": "github.com/hashicorp/hcl/json/token",
			"revision": "23c074d0eceb2b8a5bfdbb271ab780cde70f05a8",
			"revisionTime": "2017-10-17T18:19:29Z"
		},
		{
			"checksumSHA1": "UYDU8nJJ/RXSTrR+dgQodj78uQI=",
			"path": "github.com/inconshreveable/mousetrap",
			"revision": "76626ae9c91c4f2a10f34cad8ce83ea42c93bb75",
			"revisionTime": "2014-10-17T20:07:13Z"
		},
		{
			"checksumSHA1": "n0vM9ZdqBSklFaH4RpNla332aVs=",
			"path": "github.com/magiconair/properties",
			"revision": "49d762b9817ba1c2e9d0c69183c2b4a8b8f1d934",
			"revisionTime": "2017-10-31T21:05:36Z"
		},
		{
<<<<<<< HEAD
=======
			"checksumSHA1": "WtEzjODSs/UaFZBTuejMcCekY7Y=",
			"path": "github.com/magiconair/properties/assert",
			"revision": "49d762b9817ba1c2e9d0c69183c2b4a8b8f1d934",
			"revisionTime": "2017-10-31T21:05:36Z"
		},
		{
>>>>>>> 1b52b07c
			"checksumSHA1": "Gr3d0m9SkMFfiBgpVn/Wh12PBFI=",
			"path": "github.com/mitchellh/go-homedir",
			"revision": "b8bc1bf767474819792c23f32d8286a45736f1c6",
			"revisionTime": "2016-12-03T19:45:07Z"
		},
		{
			"checksumSHA1": "+eEtQF1Qh4ZjeyNbDuCNh8w0jY4=",
			"path": "github.com/mitchellh/mapstructure",
			"revision": "a4e142e9c047c904fa2f1e144d9a84e6133024bc",
			"revisionTime": "2018-02-03T10:28:30Z"
		},
		{
			"checksumSHA1": "U0nKxIYyFnQh7oAt9FlsXwGvgM0=",
			"path": "github.com/pelletier/go-toml",
			"revision": "acdc4509485b587f5e675510c4f2c63e90ff68a8",
			"revisionTime": "2018-01-18T22:54:55Z"
		},
		{
<<<<<<< HEAD
=======
			"checksumSHA1": "R3yk3OJzuq4MVfVGX5AhkkYv1ko=",
			"origin": "github.com/stretchr/testify/vendor/github.com/pmezard/go-difflib/difflib",
			"path": "github.com/pmezard/go-difflib/difflib",
			"revision": "be8372ae8ec5c6daaed3cc28ebf73c54b737c240",
			"revisionTime": "2018-02-02T15:35:43Z"
		},
		{
>>>>>>> 1b52b07c
			"checksumSHA1": "M2DUp/DFDbt//z8237GdM79+61s=",
			"path": "github.com/sirupsen/logrus",
			"revision": "768a92a02685ee7535069fc1581341b41bab9b72",
			"revisionTime": "2018-01-29T18:18:52Z"
		},
		{
			"checksumSHA1": "4kTYQpFTZYTPD2c2kD3NzrWTR+A=",
			"path": "github.com/spf13/afero",
			"revision": "bb8f1927f2a9d3ab41c9340aa034f6b803f4359c",
			"revisionTime": "2018-01-15T19:27:20Z"
		},
		{
			"checksumSHA1": "NN3gaLJUjX//u+60qokUPkiuhww=",
			"path": "github.com/spf13/afero/mem",
			"revision": "bb8f1927f2a9d3ab41c9340aa034f6b803f4359c",
			"revisionTime": "2018-01-15T19:27:20Z"
		},
		{
			"checksumSHA1": "4prQAYehufA6AeVwV1/qo1Fttx8=",
			"path": "github.com/spf13/cast",
			"revision": "acbeb36b902d72a7a4c18e8f3241075e7ab763e4",
			"revisionTime": "2017-04-13T08:50:28Z"
		},
		{
			"checksumSHA1": "VdrOODpznb2EmGDs8pWqj9ccgb8=",
			"path": "github.com/spf13/cobra",
			"revision": "eb589833591a36b5720108a621baab8dee9b2ac5",
			"revisionTime": "2018-02-04T16:58:53Z"
		},
		{
			"checksumSHA1": "mXgt8pLaWPFlSFixOGwAgIaEOr8=",
			"path": "github.com/spf13/jwalterweatherman",
			"revision": "7c0cea34c8ece3fbeb2b27ab9b59511d360fb394",
			"revisionTime": "2018-01-09T13:55:06Z"
		},
		{
			"checksumSHA1": "c1yK6JBPp/VfpCkdFJUCTkH92zQ=",
			"path": "github.com/spf13/pflag",
			"revision": "4c012f6dcd9546820e378d0bdda4d8fc772cdfea",
			"revisionTime": "2017-11-06T14:28:49Z"
		},
		{
			"checksumSHA1": "Lw9olcn0gesyl44mvPGjcGJOEAo=",
			"path": "github.com/spf13/viper",
			"revision": "aafc9e6bc7b7bb53ddaa75a5ef49a17d6e654be5",
			"revisionTime": "2017-11-29T09:51:06Z"
		},
		{
<<<<<<< HEAD
=======
			"checksumSHA1": "fygRczENWW2FPC+Th6W/fIZNiHM=",
			"path": "github.com/stretchr/testify/assert",
			"revision": "be8372ae8ec5c6daaed3cc28ebf73c54b737c240",
			"revisionTime": "2018-02-02T15:35:43Z"
		},
		{
>>>>>>> 1b52b07c
			"checksumSHA1": "6U7dCaxxIMjf5V02iWgyAwppczw=",
			"path": "golang.org/x/crypto/ssh/terminal",
			"revision": "1875d0a70c90e57f11972aefd42276df65e895b9",
			"revisionTime": "2018-01-27T19:02:20Z"
		},
		{
			"checksumSHA1": "4f4dhWGIcoFdEfzXvuFCIHk+OtU=",
			"path": "golang.org/x/sys/unix",
			"revision": "8f27ce8a604014414f8dfffc25cbcde83a3f2216",
			"revisionTime": "2018-02-01T08:24:21Z"
		},
		{
			"checksumSHA1": "eQq+ZoTWPjyizS9XalhZwfGjQao=",
			"path": "golang.org/x/sys/windows",
			"revision": "8f27ce8a604014414f8dfffc25cbcde83a3f2216",
			"revisionTime": "2018-02-01T08:24:21Z"
		},
		{
			"checksumSHA1": "ziMb9+ANGRJSSIuxYdRbA+cDRBQ=",
			"path": "golang.org/x/text/transform",
			"revision": "e19ae1496984b1c655b8044a65c0300a3c878dd3",
			"revisionTime": "2017-12-24T20:31:28Z"
		},
		{
			"checksumSHA1": "lN2xlA6Utu7tXy2iUoMF2+y9EUE=",
			"path": "golang.org/x/text/unicode/norm",
			"revision": "e19ae1496984b1c655b8044a65c0300a3c878dd3",
			"revisionTime": "2017-12-24T20:31:28Z"
		},
		{
			"checksumSHA1": "8vvFgopRwoiUmNLiV5t8RBO4pBo=",
			"path": "gopkg.in/check.v1",
			"revision": "20d25e2804050c1cd24a7eea1e7a6447dd0e74ec",
			"revisionTime": "2016-12-08T18:13:25Z"
		},
		{
			"checksumSHA1": "4OooZWILCvVDJXFO2CuO9GPUj9U=",
			"path": "gopkg.in/yaml.v2",
			"revision": "d670f9405373e636a5a2765eea47fac0c9bc91a4",
			"revisionTime": "2018-01-09T11:43:31Z"
		}
	],
	"rootPath": "github.com/seeleteam/go-seele"
}<|MERGE_RESOLUTION|>--- conflicted
+++ resolved
@@ -112,15 +112,12 @@
 			"revisionTime": "2017-10-31T21:05:36Z"
 		},
 		{
-<<<<<<< HEAD
-=======
 			"checksumSHA1": "WtEzjODSs/UaFZBTuejMcCekY7Y=",
 			"path": "github.com/magiconair/properties/assert",
 			"revision": "49d762b9817ba1c2e9d0c69183c2b4a8b8f1d934",
 			"revisionTime": "2017-10-31T21:05:36Z"
 		},
 		{
->>>>>>> 1b52b07c
 			"checksumSHA1": "Gr3d0m9SkMFfiBgpVn/Wh12PBFI=",
 			"path": "github.com/mitchellh/go-homedir",
 			"revision": "b8bc1bf767474819792c23f32d8286a45736f1c6",
@@ -139,8 +136,6 @@
 			"revisionTime": "2018-01-18T22:54:55Z"
 		},
 		{
-<<<<<<< HEAD
-=======
 			"checksumSHA1": "R3yk3OJzuq4MVfVGX5AhkkYv1ko=",
 			"origin": "github.com/stretchr/testify/vendor/github.com/pmezard/go-difflib/difflib",
 			"path": "github.com/pmezard/go-difflib/difflib",
@@ -148,7 +143,6 @@
 			"revisionTime": "2018-02-02T15:35:43Z"
 		},
 		{
->>>>>>> 1b52b07c
 			"checksumSHA1": "M2DUp/DFDbt//z8237GdM79+61s=",
 			"path": "github.com/sirupsen/logrus",
 			"revision": "768a92a02685ee7535069fc1581341b41bab9b72",
@@ -197,15 +191,12 @@
 			"revisionTime": "2017-11-29T09:51:06Z"
 		},
 		{
-<<<<<<< HEAD
-=======
 			"checksumSHA1": "fygRczENWW2FPC+Th6W/fIZNiHM=",
 			"path": "github.com/stretchr/testify/assert",
 			"revision": "be8372ae8ec5c6daaed3cc28ebf73c54b737c240",
 			"revisionTime": "2018-02-02T15:35:43Z"
 		},
 		{
->>>>>>> 1b52b07c
 			"checksumSHA1": "6U7dCaxxIMjf5V02iWgyAwppczw=",
 			"path": "golang.org/x/crypto/ssh/terminal",
 			"revision": "1875d0a70c90e57f11972aefd42276df65e895b9",
