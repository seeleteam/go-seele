/**
*  @file
*  @copyright defined in go-seele/LICENSE
 */

package seele

import (
	"context"
	"path/filepath"

	"github.com/seeleteam/go-seele/common"
	"github.com/seeleteam/go-seele/core"
	"github.com/seeleteam/go-seele/core/store"
	"github.com/seeleteam/go-seele/core/types"
	"github.com/seeleteam/go-seele/database"
	"github.com/seeleteam/go-seele/database/leveldb"
	"github.com/seeleteam/go-seele/log"
	"github.com/seeleteam/go-seele/p2p"
	"github.com/seeleteam/go-seele/rpc"
	"github.com/seeleteam/go-seele/seele/download"
)

// SeeleService implements full node service.
type SeeleService struct {
	networkID     uint64
	p2pServer     *p2p.Server
	seeleProtocol *SeeleProtocol
	log           *log.SeeleLog
	Coinbase      common.Address // account address that mining rewards will be send to.

	txPool         *core.TransactionPool
	chain          *core.Blockchain
	chainDB        database.Database // database used to store blocks.
	accountStateDB database.Database // database used to store account state info.
}

// ServiceContext is a collection of service configuration inherited from node
type ServiceContext struct {
	DataDir string
}

func (s *SeeleService) TxPool() *core.TransactionPool { return s.txPool }
func (s *SeeleService) BlockChain() *core.Blockchain  { return s.chain }
func (s *SeeleService) NetVersion() uint64            { return s.networkID }
func (s *SeeleService) Downloader() *downloader.Downloader {
	return s.seeleProtocol.Downloader()
}

// ApplyTransaction applys a transaction
// Check if this transaction is valid in the state db
func (s *SeeleService) ApplyTransaction(coinbase common.Address, tx *types.Transaction) error {
	// TODO
	return nil
}

// NewSeeleService create SeeleService
func NewSeeleService(ctx context.Context, conf *Config, log *log.SeeleLog) (s *SeeleService, err error) {
	s = &SeeleService{
		networkID: conf.NetworkID,
		log:       log,
	}
	s.Coinbase = conf.Coinbase
	serviceContext := ctx.Value("ServiceContext").(ServiceContext)

	// Initialize blockchain DB.
	chainDBPath := filepath.Join(serviceContext.DataDir, BlockChainDir)
	log.Info("NewSeeleService BlockChain datadir is %s", chainDBPath)
	s.chainDB, err = leveldb.NewLevelDB(chainDBPath)
	if err != nil {
		log.Error("NewSeeleService Create BlockChain err. %s", err)
		return nil, err
	}

	// Initialize account state info DB.
	accountStateDBPath := filepath.Join(serviceContext.DataDir, AccountStateDir)
	log.Info("NewSeeleService account state datadir is %s", accountStateDBPath)
	s.accountStateDB, err = leveldb.NewLevelDB(accountStateDBPath)
	if err != nil {
		s.chainDB.Close()
		log.Error("NewSeeleService Create BlockChain err: failed to create account state DB, %s", err)
		return nil, err
	}

	bcStore := store.NewBlockchainDatabase(s.chainDB)
	genesis := core.DefaultGenesis(bcStore)
	err = genesis.Initialize(s.accountStateDB)
	if err != nil {
		s.chainDB.Close()
		s.accountStateDB.Close()
		log.Error("NewSeeleService genesis.Initialize err. %s", err)
		return nil, err
	}

	s.chain, err = core.NewBlockchain(bcStore, s.accountStateDB)
	if err != nil {
		s.chainDB.Close()
		s.accountStateDB.Close()
		log.Error("NewSeeleService init chain failed. %s", err)
		return nil, err
	}

	s.txPool = core.NewTransactionPool(conf.TxConf, s.chain)
	s.seeleProtocol, err = NewSeeleProtocol(s, log)
	if err != nil {
		s.chainDB.Close()
		s.accountStateDB.Close()
		log.Error("NewSeeleService create seeleProtocol err. %s", err)
		return nil, err
	}

	return s, nil
}

// Protocols implements node.Service, returning all the currently configured
// network protocols to start.
func (s *SeeleService) Protocols() (protos []p2p.Protocol) {
	protos = append(protos, s.seeleProtocol.Protocol)
	return
}

// Start implements node.Service, starting goroutines needed by SeeleService.
func (s *SeeleService) Start(srvr *p2p.Server) error {
	s.p2pServer = srvr

	s.seeleProtocol.Start()
	return nil
}

// Stop implements node.Service, terminating all internal goroutines.
func (s *SeeleService) Stop() error {
	s.seeleProtocol.Stop()

	//TODO
	// s.txPool.Stop() s.chain.Stop()
	// retries? leave it to future
	s.chainDB.Close()
	s.accountStateDB.Close()
	return nil
}

// APIs implements node.Service, returning the collection of RPC services the seele package offers.
func (s *SeeleService) APIs() (apis []rpc.API) {
	return append(apis, []rpc.API{
		{
			Namespace: "seele",
			Version:   "1.0",
			Service:   NewPublicSeeleAPI(s),
			Public:    true,
		},
		{
<<<<<<< HEAD
			Namespace: "download",
			Version:   "1.0",
			Service:   downloader.NewPublicdownloaderAPI(s.seeleProtocol.downloader),
=======
			Namespace: "network",
			Version:   "1.0",
			Service:   NewPublicNetworkAPI(s.p2pServer, s.NetVersion()),
>>>>>>> d32108f8
			Public:    true,
		},
	}...)
}<|MERGE_RESOLUTION|>--- conflicted
+++ resolved
@@ -149,15 +149,15 @@
 			Public:    true,
 		},
 		{
-<<<<<<< HEAD
 			Namespace: "download",
 			Version:   "1.0",
 			Service:   downloader.NewPublicdownloaderAPI(s.seeleProtocol.downloader),
-=======
+			Public:    true,
+		},
+		{
 			Namespace: "network",
 			Version:   "1.0",
 			Service:   NewPublicNetworkAPI(s.p2pServer, s.NetVersion()),
->>>>>>> d32108f8
 			Public:    true,
 		},
 	}...)
