/**
*  @file
*  @copyright defined in go-seele/LICENSE
 */

package seele

import (
	"context"
	"fmt"
	"os"
	"path/filepath"

	"github.com/seeleteam/go-seele/api"
	"github.com/seeleteam/go-seele/common"
	"github.com/seeleteam/go-seele/core"
	"github.com/seeleteam/go-seele/core/store"
	"github.com/seeleteam/go-seele/database"
	"github.com/seeleteam/go-seele/database/leveldb"
	"github.com/seeleteam/go-seele/event"
	"github.com/seeleteam/go-seele/log"
	"github.com/seeleteam/go-seele/miner"
	"github.com/seeleteam/go-seele/node"
	"github.com/seeleteam/go-seele/p2p"
	rpc "github.com/seeleteam/go-seele/rpc2"
	"github.com/seeleteam/go-seele/seele/download"
)

const chainHeaderChangeBuffSize = 100

// SeeleService implements full node service.
type SeeleService struct {
	networkID     uint64
	p2pServer     *p2p.Server
	seeleProtocol *SeeleProtocol
	log           *log.SeeleLog

	txPool             *core.TransactionPool
	debtPool           *core.DebtPool
	chain              *core.Blockchain
	chainDB            database.Database // database used to store blocks.
	chainDBPath        string
	accountStateDB     database.Database // database used to store account state info.
	accountStateDBPath string
	miner              *miner.Miner

	lastHeader               common.Hash
	chainHeaderChangeChannel chan common.Hash
}

// ServiceContext is a collection of service configuration inherited from node
type ServiceContext struct {
	DataDir string
}

<<<<<<< HEAD
func (s *SeeleService) BlockChain() *core.Blockchain      { return s.chain }
func (s *SeeleService) Miner() *miner.Miner               { return s.miner }
func (s *SeeleService) AccountStateDB() database.Database { return s.accountStateDB }
=======
// TxPool get tx pool
func (s *SeeleService) TxPool() *core.TransactionPool { return s.txPool }

// DebtPool get debt pool
func (s *SeeleService) DebtPool() *core.DebtPool { return s.debtPool }

// BlockChain get blockchain
func (s *SeeleService) BlockChain() *core.Blockchain { return s.chain }

// NetVersion get networkID
func (s *SeeleService) NetVersion() uint64 { return s.networkID }

// Miner get miner
func (s *SeeleService) Miner() *miner.Miner { return s.miner }

// Downloader get downloader
>>>>>>> 98a92597
func (s *SeeleService) Downloader() *downloader.Downloader {
	return s.seeleProtocol.Downloader()
}

// NewSeeleService create SeeleService
func NewSeeleService(ctx context.Context, conf *node.Config, log *log.SeeleLog) (s *SeeleService, err error) {
	s = &SeeleService{
		log:       log,
		networkID: conf.P2PConfig.NetworkID,
	}

	serviceContext := ctx.Value("ServiceContext").(ServiceContext)

	// Initialize blockchain DB.
	if err = s.initBlockchainDB(&serviceContext); err != nil {
		return nil, err
	}

	leveldb.StartMetrics(s.chainDB, "chaindb", log)

	// Initialize account state info DB.
	if err = s.initAccountStateDB(&serviceContext); err != nil {
		return nil, err
	}

	// initialize and validate genesis
	if err = s.initGenesisAndChain(&serviceContext, conf); err != nil {
		return nil, err
	}

	if err = s.initPool(conf); err != nil {
		return nil, err
	}

	if s.seeleProtocol, err = NewSeeleProtocol(s, log); err != nil {
		s.Stop()
		log.Error("failed to create seeleProtocol in NewSeeleService, %s", err)
		return nil, err
	}

	s.miner = miner.NewMiner(conf.SeeleConfig.Coinbase, s)

	return s, nil
}

func (s *SeeleService) initBlockchainDB(serviceContext *ServiceContext) (err error) {
	s.chainDBPath = filepath.Join(serviceContext.DataDir, BlockChainDir)
	s.log.Info("NewSeeleService BlockChain datadir is %s", s.chainDBPath)

	if s.chainDB, err = leveldb.NewLevelDB(s.chainDBPath); err != nil {
		s.log.Error("NewSeeleService Create BlockChain err. %s", err)
		return err
	}

	return nil
}

func (s *SeeleService) initAccountStateDB(serviceContext *ServiceContext) (err error) {
	s.accountStateDBPath = filepath.Join(serviceContext.DataDir, AccountStateDir)
	s.log.Info("NewSeeleService account state datadir is %s", s.accountStateDBPath)

	if s.accountStateDB, err = leveldb.NewLevelDB(s.accountStateDBPath); err != nil {
		s.Stop()
		s.log.Error("NewSeeleService Create BlockChain err: failed to create account state DB, %s", err)
		return err
	}

	return nil
}

func (s *SeeleService) initGenesisAndChain(serviceContext *ServiceContext, conf *node.Config) (err error) {
	bcStore := store.NewCachedStore(store.NewBlockchainDatabase(s.chainDB))
	genesis := core.GetGenesis(conf.SeeleConfig.GenesisConfig)

	if err = genesis.InitializeAndValidate(bcStore, s.accountStateDB); err != nil {
		s.Stop()
		s.log.Error("NewSeeleService genesis.Initialize err. %s", err)
		return err
	}

	recoveryPointFile := filepath.Join(serviceContext.DataDir, BlockChainRecoveryPointFile)
	if s.chain, err = core.NewBlockchain(bcStore, s.accountStateDB, recoveryPointFile); err != nil {
		s.Stop()
		s.log.Error("failed to init chain in NewSeeleService. %s", err)
		return err
	}

	return nil
}

func (s *SeeleService) initPool(conf *node.Config) (err error) {
	if s.lastHeader, err = s.chain.GetStore().GetHeadBlockHash(); err != nil {
		s.Stop()
		return fmt.Errorf("failed to get chain header, %s", err)
	}

	s.chainHeaderChangeChannel = make(chan common.Hash, chainHeaderChangeBuffSize)
	s.debtPool = core.NewDebtPool(s.chain)
	s.txPool = core.NewTransactionPool(conf.SeeleConfig.TxConf, s.chain)

	event.ChainHeaderChangedEventMananger.AddAsyncListener(s.chainHeaderChanged)
	go s.MonitorChainHeaderChange()

	return nil
}

// chainHeaderChanged handle chain header changed event.
// add forked transaction back
// deleted invalid transaction
func (s *SeeleService) chainHeaderChanged(e event.Event) {
	newHeader := e.(common.Hash)
	if newHeader.IsEmpty() {
		return
	}

	s.chainHeaderChangeChannel <- newHeader
}

// MonitorChainHeaderChange monitor and handle chain header event
func (s *SeeleService) MonitorChainHeaderChange() {
	for {
		select {
		case newHeader := <-s.chainHeaderChangeChannel:
			if s.lastHeader.IsEmpty() {
				s.lastHeader = newHeader
				return
			}

			s.txPool.HandleChainHeaderChanged(newHeader, s.lastHeader)
			s.debtPool.HandleChainHeaderChanged(newHeader, s.lastHeader)

			s.lastHeader = newHeader
		}
	}
}

// Protocols implements node.Service, returning all the currently configured
// network protocols to start.
func (s *SeeleService) Protocols() (protos []p2p.Protocol) {
	protos = append(protos, s.seeleProtocol.Protocol)
	return protos
}

// Start implements node.Service, starting goroutines needed by SeeleService.
func (s *SeeleService) Start(srvr *p2p.Server) error {
	s.p2pServer = srvr
	s.seeleProtocol.Start()

	return nil
}

// Stop implements node.Service, terminating all internal goroutines.
func (s *SeeleService) Stop() error {
	//TODO
	// s.txPool.Stop() s.chain.Stop()
	// retries? leave it to future
	if s.seeleProtocol != nil {
		s.seeleProtocol.Stop()
		s.seeleProtocol = nil
	}

	if s.chainDB != nil {
		s.chainDB.Close()
		os.RemoveAll(s.chainDBPath)
		s.chainDB = nil
	}

	if s.accountStateDB != nil {
		s.accountStateDB.Close()
		os.RemoveAll(s.accountStateDBPath)
		s.accountStateDB = nil
	}

	return nil
}

// APIs implements node.Service, returning the collection of RPC services the seele package offers.
func (s *SeeleService) APIs() (apis []rpc.API) {
	apis = append(apis, api.GetAPIs(s)...)
	return append(apis, []rpc.API{
		{
			Namespace: "seele",
			Version:   "1.0",
			Service:   NewPublicSeeleAPI(s),
			Public:    true,
		},
		{
			Namespace: "download",
			Version:   "1.0",
			Service:   downloader.NewPrivatedownloaderAPI(s.seeleProtocol.downloader),
			Public:    false,
		},
		{
			Namespace: "debug",
			Version:   "1.0",
			Service:   NewPrivateDebugAPI(s),
			Public:    false,
		},
		{
			Namespace: "miner",
			Version:   "1.0",
			Service:   NewPrivateMinerAPI(s),
			Public:    false,
		},
	}...)
}<|MERGE_RESOLUTION|>--- conflicted
+++ resolved
@@ -53,28 +53,11 @@
 	DataDir string
 }
 
-<<<<<<< HEAD
 func (s *SeeleService) BlockChain() *core.Blockchain      { return s.chain }
 func (s *SeeleService) Miner() *miner.Miner               { return s.miner }
 func (s *SeeleService) AccountStateDB() database.Database { return s.accountStateDB }
-=======
-// TxPool get tx pool
-func (s *SeeleService) TxPool() *core.TransactionPool { return s.txPool }
-
-// DebtPool get debt pool
-func (s *SeeleService) DebtPool() *core.DebtPool { return s.debtPool }
-
-// BlockChain get blockchain
-func (s *SeeleService) BlockChain() *core.Blockchain { return s.chain }
-
-// NetVersion get networkID
-func (s *SeeleService) NetVersion() uint64 { return s.networkID }
-
-// Miner get miner
-func (s *SeeleService) Miner() *miner.Miner { return s.miner }
 
 // Downloader get downloader
->>>>>>> 98a92597
 func (s *SeeleService) Downloader() *downloader.Downloader {
 	return s.seeleProtocol.Downloader()
 }
