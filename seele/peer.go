/**
*  @file
*  @copyright defined in go-seele/LICENSE
 */

package seele

import (
	"encoding/hex"
	"errors"
	"fmt"
	"math/big"
	"sync"

	"github.com/seeleteam/go-seele/common"
	"github.com/seeleteam/go-seele/core/types"
	"github.com/seeleteam/go-seele/log"
	"github.com/seeleteam/go-seele/p2p"
	"github.com/seeleteam/go-seele/seele/download"
	set "gopkg.in/fatih/set.v0"
)

const (
<<<<<<< HEAD
	DiscHandShakeErr = "disconnect because got handshake error" // DiscHandShakeErr peer handshake error
=======
	// DiscHandShakeErr peer handshake error
	DiscHandShakeErr = "disconnect because got handshake error"
>>>>>>> b5e20c6a

	maxKnownTxs    = 32768 // Maximum transactions hashes to keep in the known list
	maxKnownBlocks = 1024  // Maximum block hashes to keep in the known list
)

var (
	errMsgNotMatch     = errors.New("Message not match")
	errNetworkNotMatch = errors.New("NetworkID not match")
)

// PeerInfo represents a short summary of a connected peer.
type PeerInfo struct {
	Version    uint     `json:"version"`    // Seele protocol version negotiated
	Difficulty *big.Int `json:"difficulty"` // Total difficulty of the peer's blockchain
	Head       string   `json:"head"`       // SHA3 hash of the peer's best owned block
}

type peer struct {
	*p2p.Peer
	peerID    common.Address // id of the peer
	peerStrID string
	version   uint // Seele protocol version negotiated
	head      common.Hash
	td        *big.Int // total difficulty
	lock      sync.RWMutex

	rw p2p.MsgReadWriter // the read write method for this peer

	knownTxs    *set.Set // Set of transaction hashes known by this peer
	knownBlocks *set.Set // Set of block hashes known by this peer

	log *log.SeeleLog
}

func idToStr(id common.Address) string {
	return fmt.Sprintf("%x", id[:8])
}

func newPeer(version uint, p *p2p.Peer, rw p2p.MsgReadWriter, log *log.SeeleLog) *peer {
	return &peer{
		Peer:        p,
		version:     version,
		td:          big.NewInt(0),
		peerID:      p.Node.ID,
		peerStrID:   idToStr(p.Node.ID),
		knownTxs:    set.New(),
		knownBlocks: set.New(),
		rw:          rw,
		log:         log,
	}
}

// Info gathers and returns a collection of metadata known about a peer.
func (p *peer) Info() *PeerInfo {
	hash, td := p.Head()

	return &PeerInfo{
		Version:    p.version,
		Difficulty: td,
		Head:       hex.EncodeToString(hash[0:]),
	}
}

// markTransaction marks hash in knownTxs set
func (p *peer) markTransaction(hash common.Hash) {
	// If we reached the memory allowance, drop a previously known transaction hash
	for p.knownTxs.Size() >= maxKnownTxs {
		p.knownTxs.Pop()
	}
	p.knownTxs.Add(hash)
}

func (p *peer) sendTransactionHash(txHash common.Hash) error {
	if p.knownTxs.Has(txHash) {
		return nil
	}
	buff := common.SerializePanic(txHash)

	p.log.Debug("peer send [transactionHashMsgCode] with size %d byte", len(buff))
	err := p2p.SendMessage(p.rw, transactionHashMsgCode, buff)
	if err == nil {
		p.markTransaction(txHash)
	}

	return err
}

func (p *peer) sendTransactionRequest(txHash common.Hash) error {
	buff := common.SerializePanic(txHash)

	p.log.Debug("peer send [transactionRequestMsgCode] with size %d byte", len(buff))
	return p2p.SendMessage(p.rw, transactionRequestMsgCode, buff)
}

func (p *peer) sendTransaction(tx *types.Transaction) error {
	return p.sendTransactions([]*types.Transaction{tx})
}

func (p *peer) SendBlockHash(blockHash common.Hash) error {
	if p.knownBlocks.Has(blockHash) {
		return nil
	}
	buff := common.SerializePanic(blockHash)

	p.log.Debug("peer send [blockHashMsgCode] with size %d byte", len(buff))
	err := p2p.SendMessage(p.rw, blockHashMsgCode, buff)
	if err == nil {
		p.knownBlocks.Add(blockHash)
	}

	return err
}

func (p *peer) SendBlockRequest(blockHash common.Hash) error {
	buff := common.SerializePanic(blockHash)

	p.log.Debug("peer send [blockRequestMsgCode] with size %d byte", len(buff))
	return p2p.SendMessage(p.rw, blockRequestMsgCode, buff)
}

func (p *peer) sendTransactions(txs []*types.Transaction) error {
	buff := common.SerializePanic(txs)

	p.log.Debug("peer send [transactionsMsgCode] with length %d, size %d byte", len(txs), len(buff))
	return p2p.SendMessage(p.rw, transactionsMsgCode, buff)
}

func (p *peer) SendBlock(block *types.Block) error {
	buff := common.SerializePanic(block)

	p.log.Debug("peer send [blockMsgCode] with height %d, size %d byte", block.Header.Height, len(buff))
	return p2p.SendMessage(p.rw, blockMsgCode, buff)
}

// Head retrieves a copy of the current head hash and total difficulty.
func (p *peer) Head() (hash common.Hash, td *big.Int) {
	p.lock.RLock()
	defer p.lock.RUnlock()

	copy(hash[:], p.head[:])
	return hash, new(big.Int).Set(p.td)
}

// SetHead updates the head hash and total difficulty of the peer.
func (p *peer) SetHead(hash common.Hash, td *big.Int) {
	p.lock.Lock()
	defer p.lock.Unlock()

	copy(p.head[:], hash[:])
	p.td.Set(td)
}

// RequestHeadersByHashOrNumber fetches a batch of blocks' headers corresponding to the
// specified header query, based on the hash of an origin block.
func (p *peer) RequestHeadersByHashOrNumber(origin common.Hash, num uint64, amount int, reverse bool) error {
	query := &blockHeadersQuery{
		Hash:    origin,
		Number:  num,
		Amount:  uint64(amount),
		Reverse: reverse,
	}

	buff := common.SerializePanic(query)
	p.log.Debug("peer send [downloader.GetBlockHeadersMsg] with size %d byte", len(buff))
	return p2p.SendMessage(p.rw, downloader.GetBlockHeadersMsg, buff)
}

func (p *peer) sendBlockHeaders(headers []*types.BlockHeader) error {
	buff := common.SerializePanic(headers)

	p.log.Debug("peer send [downloader.BlockHeadersMsg] with length %d size %d byte", len(headers), len(buff))
	return p2p.SendMessage(p.rw, downloader.BlockHeadersMsg, buff)
}

// RequestBlocksByHashOrNumber fetches a batch of blocks corresponding to the
// specified header query, based on the hash of an origin block.
func (p *peer) RequestBlocksByHashOrNumber(origin common.Hash, num uint64, amount int) error {
	query := &blocksQuery{
		Hash:   origin,
		Number: num,
		Amount: uint64(amount),
	}
	buff := common.SerializePanic(query)

	p.log.Debug("peer send [downloader.GetBlocksMsg] query with size %d byte", len(buff))
	return p2p.SendMessage(p.rw, downloader.GetBlocksMsg, buff)
}

func (p *peer) sendBlocks(blocks []*types.Block) error {
	buff := common.SerializePanic(blocks)

	p.log.Debug("peer send [downloader.BlocksMsg] with length: %d, size:%d byte", len(blocks), len(buff))
	return p2p.SendMessage(p.rw, downloader.BlocksMsg, buff)
}

func (p *peer) sendHeadStatus(msg *chainHeadStatus) error {
	buff := common.SerializePanic(msg)

	p.log.Debug("peer send [statusChainHeadMsgCode] with size %d byte", len(buff))
	return p2p.SendMessage(p.rw, statusChainHeadMsgCode, buff)
}

// handShake exchange networkid td etc between two connected peers.
func (p *peer) handShake(networkID uint64, td *big.Int, head common.Hash, genesis common.Hash) error {
	msg := &statusData{
		ProtocolVersion: uint32(SeeleVersion),
		NetworkID:       networkID,
		TD:              td,
		CurrentBlock:    head,
		GenesisBlock:    genesis,
	}

	if err := p2p.SendMessage(p.rw, statusDataMsgCode, common.SerializePanic(msg)); err != nil {
		return err
	}

	retMsg, err := p.rw.ReadMsg()
	if err != nil {
		return err
	}
	if retMsg.Code != statusDataMsgCode {
		return errMsgNotMatch
	}

	var retStatusMsg statusData
	if err = common.Deserialize(retMsg.Payload, &retStatusMsg); err != nil {
		return err
	}

	if retStatusMsg.NetworkID != networkID || retStatusMsg.GenesisBlock != genesis {
		return errNetworkNotMatch
	}

	p.head = retStatusMsg.CurrentBlock
	p.td = retStatusMsg.TD
	return nil
}<|MERGE_RESOLUTION|>--- conflicted
+++ resolved
@@ -21,12 +21,8 @@
 )
 
 const (
-<<<<<<< HEAD
-	DiscHandShakeErr = "disconnect because got handshake error" // DiscHandShakeErr peer handshake error
-=======
 	// DiscHandShakeErr peer handshake error
 	DiscHandShakeErr = "disconnect because got handshake error"
->>>>>>> b5e20c6a
 
 	maxKnownTxs    = 32768 // Maximum transactions hashes to keep in the known list
 	maxKnownBlocks = 1024  // Maximum block hashes to keep in the known list
