/**
*  @file
*  @copyright defined in go-seele/LICENSE
 */

package seele

import (
	"github.com/seeleteam/go-seele/common"
	"github.com/seeleteam/go-seele/core"
	"github.com/seeleteam/go-seele/core/types"
	"github.com/seeleteam/go-seele/event"
	"github.com/seeleteam/go-seele/log"
	"github.com/seeleteam/go-seele/p2p"
)

var (
	transactionHashMsgCode uint16 = 0
	blockHashMsgCode       uint16 = 1

	transactionRequestMsgCode uint16 = 2
	transactionMsgCode        uint16 = 3

	blockRequestMsgCode uint16 = 4
	blockMsgCode        uint16 = 5

	protocolMsgCodeLength uint16 = 6
)

// SeeleProtocol service implementation of seele
type SeeleProtocol struct {
	p2p.Protocol
	peerSet *peerSet

	networkID uint64
	txPool    *core.TransactionPool //same instance with seeleService tx pool
	chain     *core.Blockchain      //same instance with seeleService chain
	log       *log.SeeleLog
}

// NewSeeleProtocol create SeeleProtocol
func NewSeeleProtocol(seele *SeeleService, log *log.SeeleLog) (s *SeeleProtocol, err error) {
	s = &SeeleProtocol{
		Protocol: p2p.Protocol{
			Name:       SeeleProtoName,
			Version:    SeeleVersion,
			Length:     protocolMsgCodeLength,
		},
		networkID: seele.networkID,
		txPool:    seele.TxPool(),
		chain:     seele.BlockChain(),
		log:       log,
		peerSet:   newPeerSet(),
	}

<<<<<<< HEAD
	s.Protocol.AddPeer = s.handleAddPeer
	s.Protocol.DeletePeer = s.handleDelPeer

	event.TransactionInsertedEventManager.AddAsyncListener(s.handleNewTx)
	event.BlockMinedEventManager.AddAsyncListener(s.handleNewMinedBlock)
=======
	event.TransactionInsertedEventManager.AddAsyncListener(s.handleNewTx)
>>>>>>> ac436d25
	return s, nil
}

func (p *SeeleProtocol) handleNewTx(e event.Event) {
	p.log.Debug("find new tx")
	tx := e.(*types.Transaction)

	p.peerSet.ForEach(func(peer *peer) bool {
<<<<<<< HEAD
		err := peer.SendTransactionHash(tx.Hash)
		if err != nil {
			p.log.Warn("send transaction hash failed %s", err.Error())
		}
		return true
	})
}

func (p *SeeleProtocol) handleNewMinedBlock(e event.Event) {
	p.log.Debug("find new mined block")
	block := e.(*types.Block)

	p.peerSet.ForEach(func(peer *peer) bool {
		err := peer.SendBlockHash(block.HeaderHash)
		if err != nil {
			p.log.Warn("send mined block hash failed %s", err.Error())
		}
=======
		p.log.Debug("handle node %s", peer.Node.String())

		p.log.Debug("send tx")
		peer.SendTransactionHash(tx)

>>>>>>> ac436d25
		return true
	})
}

func (p *SeeleProtocol) handleAddPeer(p2pPeer *p2p.Peer, rw p2p.MsgReadWriter) {
	newPeer := newPeer(SeeleVersion, p2pPeer, rw)
	if err := newPeer.HandShake(); err != nil {
		newPeer.Disconnect(DiscHandShakeErr)
		p.log.Error("handleAddPeer err. %s", err)
		return
	}

	p.peerSet.Add(newPeer)
	go p.handleMsg(newPeer)
}

func (p *SeeleProtocol) handleDelPeer(p2pPeer *p2p.Peer) {
	p.peerSet.Remove(p2pPeer.Node.ID)
}

func (p *SeeleProtocol) handleMsg(peer *peer) {
handler:
	for {
		msg, err := peer.rw.ReadMsg()
		if err != nil {
			p.log.Error("get error when read msg from %s, %s", peer.peerID.ToHex(), err)
			break
		}

		switch msg.Code {
		case transactionHashMsgCode:
			var txHash common.Hash
			err := common.Deserialize(msg.Payload, &txHash)
			if err != nil {
				p.log.Warn("deserialize transaction hash msg failed %s", err.Error())
				continue
			}

<<<<<<< HEAD
			p.log.Debug("got tx hash %s", txHash.ToHex())

=======
>>>>>>> ac436d25
			if !peer.knownTxs.Has(txHash) {
				peer.knownTxs.Add(txHash) //update peer known transaction
				err := peer.SendTransactionRequest(txHash)
				if err != nil {
					p.log.Warn("send transaction request msg failed %s", err.Error())
					break handler
				}
			}

		case transactionRequestMsgCode:
			var txHash common.Hash
			err := common.Deserialize(msg.Payload, &txHash)
			if err != nil {
				p.log.Warn("deserialize transaction request msg failed %s", err.Error())
				continue
			}

<<<<<<< HEAD
			p.log.Debug("got tx request %s", txHash.ToHex())

=======
>>>>>>> ac436d25
			tx := p.txPool.GetTransaction(txHash)
			err = peer.SendTransaction(tx)
			if err != nil {
				p.log.Warn("send transaction msg failed %s", err.Error())
				break handler
			}

		case transactionMsgCode:
			var tx types.Transaction
			err := common.Deserialize(msg.Payload, &tx)
			if err != nil {
				p.log.Warn("deserialize transaction msg failed %s", err.Error())
				continue
			}

			p.log.Debug("got transaction msg %s", tx.Hash.ToHex())
			p.txPool.AddTransaction(&tx)

		case blockHashMsgCode:
			var blockHash common.Hash
			err := common.Deserialize(msg.Payload, &blockHash)
			if err != nil {
				p.log.Warn("deserialize block hash msg failed %s", err.Error())
				continue
			}

<<<<<<< HEAD
			p.log.Debug("got block hash msg %s", blockHash.ToHex())

=======
>>>>>>> ac436d25
			if !peer.knownBlocks.Has(blockHash) {
				peer.knownBlocks.Add(blockHash)
				err := peer.SendBlockRequest(blockHash)
				if err != nil {
					p.log.Warn("send block request msg failed %s", err.Error())
					break handler
				}
			}

		case blockRequestMsgCode:
			var blockHash common.Hash
			err := common.Deserialize(msg.Payload, &blockHash)
			if err != nil {
				p.log.Warn("deserialize block request msg failed %s", err.Error())
				continue
			}

<<<<<<< HEAD
			p.log.Debug("got block request msg %s", blockHash.ToHex())
=======
>>>>>>> ac436d25
			block, err := p.chain.GetBlockChainStore().GetBlock(blockHash)
			if err != nil {
				p.log.Warn("not found request block %s", err.Error())
				continue
			}

			err = peer.SendBlock(block)
			if err != nil {
				p.log.Warn("send block msg failed %s", err.Error())
			}

		case blockMsgCode:
			var block types.Block
			err := common.Deserialize(msg.Payload, &block)
			if err != nil {
				p.log.Warn("deserialize block msg failed %s", err.Error())
				continue
			}

<<<<<<< HEAD
			p.log.Debug("got block msg %s", block.HeaderHash.ToHex())
=======
>>>>>>> ac436d25
			// @todo need to make sure WriteBlock handle block fork
			p.chain.WriteBlock(&block)

		default:
			p.log.Warn("unknown code %s", msg.Code)
		}
	}

	p.peerSet.Remove(peer.peerID)
}

// Stop stops protocol, called when seeleService quits.
func (p SeeleProtocol) Stop() {
	//TODO add a quit channel
}<|MERGE_RESOLUTION|>--- conflicted
+++ resolved
@@ -42,9 +42,9 @@
 func NewSeeleProtocol(seele *SeeleService, log *log.SeeleLog) (s *SeeleProtocol, err error) {
 	s = &SeeleProtocol{
 		Protocol: p2p.Protocol{
-			Name:       SeeleProtoName,
-			Version:    SeeleVersion,
-			Length:     protocolMsgCodeLength,
+			Name:    SeeleProtoName,
+			Version: SeeleVersion,
+			Length:  protocolMsgCodeLength,
 		},
 		networkID: seele.networkID,
 		txPool:    seele.TxPool(),
@@ -53,15 +53,11 @@
 		peerSet:   newPeerSet(),
 	}
 
-<<<<<<< HEAD
 	s.Protocol.AddPeer = s.handleAddPeer
 	s.Protocol.DeletePeer = s.handleDelPeer
 
 	event.TransactionInsertedEventManager.AddAsyncListener(s.handleNewTx)
 	event.BlockMinedEventManager.AddAsyncListener(s.handleNewMinedBlock)
-=======
-	event.TransactionInsertedEventManager.AddAsyncListener(s.handleNewTx)
->>>>>>> ac436d25
 	return s, nil
 }
 
@@ -70,7 +66,6 @@
 	tx := e.(*types.Transaction)
 
 	p.peerSet.ForEach(func(peer *peer) bool {
-<<<<<<< HEAD
 		err := peer.SendTransactionHash(tx.Hash)
 		if err != nil {
 			p.log.Warn("send transaction hash failed %s", err.Error())
@@ -88,13 +83,6 @@
 		if err != nil {
 			p.log.Warn("send mined block hash failed %s", err.Error())
 		}
-=======
-		p.log.Debug("handle node %s", peer.Node.String())
-
-		p.log.Debug("send tx")
-		peer.SendTransactionHash(tx)
-
->>>>>>> ac436d25
 		return true
 	})
 }
@@ -133,11 +121,8 @@
 				continue
 			}
 
-<<<<<<< HEAD
 			p.log.Debug("got tx hash %s", txHash.ToHex())
 
-=======
->>>>>>> ac436d25
 			if !peer.knownTxs.Has(txHash) {
 				peer.knownTxs.Add(txHash) //update peer known transaction
 				err := peer.SendTransactionRequest(txHash)
@@ -155,11 +140,8 @@
 				continue
 			}
 
-<<<<<<< HEAD
 			p.log.Debug("got tx request %s", txHash.ToHex())
 
-=======
->>>>>>> ac436d25
 			tx := p.txPool.GetTransaction(txHash)
 			err = peer.SendTransaction(tx)
 			if err != nil {
@@ -186,11 +168,8 @@
 				continue
 			}
 
-<<<<<<< HEAD
 			p.log.Debug("got block hash msg %s", blockHash.ToHex())
 
-=======
->>>>>>> ac436d25
 			if !peer.knownBlocks.Has(blockHash) {
 				peer.knownBlocks.Add(blockHash)
 				err := peer.SendBlockRequest(blockHash)
@@ -208,10 +187,7 @@
 				continue
 			}
 
-<<<<<<< HEAD
 			p.log.Debug("got block request msg %s", blockHash.ToHex())
-=======
->>>>>>> ac436d25
 			block, err := p.chain.GetBlockChainStore().GetBlock(blockHash)
 			if err != nil {
 				p.log.Warn("not found request block %s", err.Error())
@@ -231,10 +207,7 @@
 				continue
 			}
 
-<<<<<<< HEAD
 			p.log.Debug("got block msg %s", block.HeaderHash.ToHex())
-=======
->>>>>>> ac436d25
 			// @todo need to make sure WriteBlock handle block fork
 			p.chain.WriteBlock(&block)
 
