--- conflicted
+++ resolved
@@ -6,16 +6,10 @@
 package seele
 
 import (
-<<<<<<< HEAD
 	"errors"
-	"fmt"
-	"math"
-	"math/big"
 	"sync"
 	"time"
 
-=======
->>>>>>> 1f02283b
 	"github.com/seeleteam/go-seele/common"
 	"github.com/seeleteam/go-seele/core"
 	"github.com/seeleteam/go-seele/core/types"
@@ -66,23 +60,15 @@
 			Version: SeeleVersion,
 			Length:  protocolMsgCodeLength,
 		},
-<<<<<<< HEAD
 		networkID:  seele.networkID,
 		txPool:     seele.TxPool(),
 		chain:      seele.BlockChain(),
 		downloader: downloader.NewDownloader(seele.BlockChain()),
 		log:        log,
-		peers:      make(map[string]*peer),
-		peersCan:   make(map[string]*peer),
 		quitCh:     make(chan struct{}),
 		syncCh:     make(chan struct{}),
-=======
-		networkID: seele.networkID,
-		txPool:    seele.TxPool(),
-		chain:     seele.BlockChain(),
-		log:       log,
-		peerSet:   newPeerSet(),
->>>>>>> 1f02283b
+
+		peerSet: newPeerSet(),
 	}
 
 	s.Protocol.AddPeer = s.handleAddPeer
@@ -93,17 +79,14 @@
 	return s, nil
 }
 
-<<<<<<< HEAD
 func (sp *SeeleProtocol) Start() {
-	event.BlockMinedEventManager.AddListener(sp.NewBlockCB)
-	event.TransactionInsertedEventManager.AddListener(sp.NewTxCB)
 	go sp.syncer()
 }
 
 // Stop stops protocol, called when seeleService quits.
 func (sp *SeeleProtocol) Stop() {
-	event.BlockMinedEventManager.RemoveListener(sp.NewBlockCB)
-	event.TransactionInsertedEventManager.RemoveListener(sp.NewTxCB)
+	event.BlockMinedEventManager.RemoveListener(sp.handleNewMinedBlock)
+	event.TransactionInsertedEventManager.RemoveListener(sp.handleNewTx)
 	close(sp.quitCh)
 	close(sp.syncCh)
 	sp.wg.Wait()
@@ -119,76 +102,25 @@
 	for {
 		select {
 		case <-sp.syncCh:
-			go sp.synchronise(sp.bestPeer())
+			go sp.synchronise(sp.peerSet.bestPeer())
 		case <-forceSync.C:
-			go sp.synchronise(sp.bestPeer())
+			go sp.synchronise(sp.peerSet.bestPeer())
 		case <-sp.quitCh:
 			return
 		}
 	}
 }
 
-func (sp *SeeleProtocol) bestPeer() *peer {
-	sp.peersLock.RLock()
-	defer sp.peersLock.RUnlock()
-	var (
-		bestPeer *peer
-		bestTd   *big.Int
-	)
-	for _, p := range sp.peers {
-		if _, td := p.Head(); bestPeer == nil || td.Cmp(bestTd) > 0 {
-			bestPeer, bestTd = p, td
-		}
-	}
-	return bestPeer
-}
-
-func (sp *SeeleProtocol) peersWithoutBlock(hash common.Hash) []*peer {
-	sp.peersLock.RLock()
-	defer sp.peersLock.RUnlock()
-	list := make([]*peer, 0, len(sp.peers))
-	for _, p := range sp.peers {
-		if !p.knownBlocks.Has(hash) {
-			list = append(list, p)
-		}
-	}
-	return list
-}
-
 func (sp *SeeleProtocol) synchronise(p *peer) {
 	//TODO
-}
-
-// NewBlockCB callback when a block is mined.
-func (sp *SeeleProtocol) NewBlockCB(e event.Event) {
-	block := e.(*types.Block)
-	hash := block.HeaderHash
-	peers := sp.peersWithoutBlock(hash)
-
-	// send block hash to peers first
-	for _, p := range peers {
-		p.sendNewBlockHash(block)
-	}
-
-	// TODO calculate td
-	var td *big.Int
-	// Send the block to a subset of our peers
-	transfer := peers[:int(math.Sqrt(float64(len(peers))))]
-	for _, p := range transfer {
-		p.sendNewBlock(block, td)
-	}
-}
-
-// NewTxCB callback when tx recved.
-func (sp *SeeleProtocol) NewTxCB(e event.Event) {
-	// TODO
 }
 
 // syncTransactions sends pending transactions to remote peer.
 func (sp *SeeleProtocol) syncTransactions(p *peer) {
 	defer sp.wg.Done()
 
-	pending, _ := sp.txPool.Pending()
+	//pending, _ := sp.txPool.Pending()
+	var pending []*types.Transaction //TODO get pending transactions from txPool
 	if len(pending) == 0 {
 		return
 	}
@@ -228,14 +160,12 @@
 	close(resultCh)
 }
 
-func (sp *SeeleProtocol) handleAddPeer(p2pPeer *p2p.Peer, rw p2p.MsgReadWriter) {
-	newPeer := newPeer(SeeleVersion, p2pPeer)
-=======
 func (p *SeeleProtocol) handleNewTx(e event.Event) {
 	p.log.Debug("find new tx")
 	tx := e.(*types.Transaction)
 
 	p.peerSet.ForEach(func(peer *peer) bool {
+
 		err := peer.SendTransactionHash(tx.Hash)
 		if err != nil {
 			p.log.Warn("send transaction hash failed %s", err.Error())
@@ -259,33 +189,12 @@
 
 func (p *SeeleProtocol) handleAddPeer(p2pPeer *p2p.Peer, rw p2p.MsgReadWriter) {
 	newPeer := newPeer(SeeleVersion, p2pPeer, rw)
->>>>>>> 1f02283b
 	if err := newPeer.HandShake(); err != nil {
 		newPeer.Disconnect(DiscHandShakeErr)
-		sp.log.Error("handleAddPeer err. %s", err)
+		p.log.Error("handleAddPeer err. %s", err)
 		return
 	}
 
-<<<<<<< HEAD
-	// insert to peers map
-	sp.peersLock.Lock()
-	sp.peers[newPeer.peerID] = newPeer
-	sp.peersLock.Unlock()
-	sp.syncCh <- struct{}{}
-}
-
-func (sp *SeeleProtocol) handleDelPeer(p2pPeer *p2p.Peer) {
-	sp.peersLock.Lock()
-	peerID := fmt.Sprintf("%x", p2pPeer.Node.ID[:8])
-	delete(sp.peers, peerID)
-	sp.peersLock.Unlock()
-}
-
-func (sp *SeeleProtocol) handleMsg(peer *p2p.Peer, write p2p.MsgWriter, msg p2p.Message) {
-	//TODO add handle msg
-	sp.log.Debug("SeeleProtocol readmsg. Code[%d]", msg.Code)
-	return
-=======
 	p.peerSet.Add(newPeer)
 	go p.handleMsg(newPeer)
 }
@@ -408,10 +317,4 @@
 	}
 
 	p.peerSet.Remove(peer.peerID)
-}
-
-// Stop stops protocol, called when seeleService quits.
-func (p SeeleProtocol) Stop() {
-	//TODO add a quit channel
->>>>>>> 1f02283b
 }