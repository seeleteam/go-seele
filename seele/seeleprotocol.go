--- conflicted
+++ resolved
@@ -20,7 +20,7 @@
 	"github.com/seeleteam/go-seele/event"
 	"github.com/seeleteam/go-seele/log"
 	"github.com/seeleteam/go-seele/p2p"
-	"github.com/seeleteam/go-seele/seele/download"
+	downloader "github.com/seeleteam/go-seele/seele/download"
 )
 
 var (
@@ -175,7 +175,7 @@
 		memory.Print(sp.log, "SeeleProtocol synchronise GetBlockTotalDifficulty error", now, true)
 		return
 	}
-	
+
 	for _, p := range peers {
 		pHead, pTd := p.Head()
 
@@ -188,18 +188,14 @@
 		err = sp.downloader.Synchronise(p.peerStrID, pHead, pTd, localTD)
 		if err != nil {
 			if err == downloader.ErrIsSynchronising {
-<<<<<<< HEAD
 				sp.log.Info("exit synchronise as it is already running.")
-=======
-				sp.log.Debug("exit synchronise as it is already running.")
->>>>>>> b480f10b
 			} else {
 				sp.log.Error("synchronise err. %s", err)
 			}
 
 			// three step
 			memory.Print(sp.log, "SeeleProtocol synchronise downloader error", now, true)
-			
+
 			continue
 		}
 
