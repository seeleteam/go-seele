--- conflicted
+++ resolved
@@ -33,12 +33,8 @@
 
 // GetInfo gets the account address that mining rewards will be send to.
 func (api *PublicSeeleAPI) GetInfo() (api2.GetMinerInfo, error) {
-<<<<<<< HEAD
-	header := api.s.ChainBackend().CurrentHeader()
-=======
 	block := api.s.chain.CurrentBlock()
 
->>>>>>> ea50f3c7
 	var status string
 	if api.s.miner.IsMining() {
 		status = "Running"
@@ -47,15 +43,9 @@
 	}
 
 	return api2.GetMinerInfo{
-<<<<<<< HEAD
-		Coinbase:           api.s.GetMinerCoinbase(),
-		CurrentBlockHeight: header.Height,
-		HeaderHash:         header.Hash(),
-=======
 		Coinbase:           api.s.miner.GetCoinbase(),
 		CurrentBlockHeight: block.Header.Height,
 		HeaderHash:         block.HeaderHash,
->>>>>>> ea50f3c7
 		Shard:              common.LocalShardNumber,
 		MinerStatus:        status,
 		MinerThread:        api.s.miner.GetThreads(),
