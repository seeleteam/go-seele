/**
*  @file
*  @copyright defined in go-seele/LICENSE
 */

package seele

import (
<<<<<<< HEAD
	"fmt"
=======
	"math/big"
>>>>>>> c5041a37

	"github.com/davecgh/go-spew/spew"
	"github.com/seeleteam/go-seele/common"
	"github.com/seeleteam/go-seele/common/hexutil"
)

// PrivateDebugAPI provides an API to access full node-related information for debug.
type PrivateDebugAPI struct {
	s *SeeleService
}

// NewPrivateDebugAPI creates a new NewPrivateDebugAPI object for rpc service.
func NewPrivateDebugAPI(s *SeeleService) *PrivateDebugAPI {
	return &PrivateDebugAPI{s}
}

// GetBlockRlp retrieves the RLP encoded for of a single block, when height is -1 the chain head is returned
func (api *PrivateDebugAPI) GetBlockRlp(height *int64, result *string) error {
	block, err := getBlock(api.s.chain, *height)
	if err != nil {
		return err
	}

	blockRlp, err := common.Serialize(block)
	if err != nil {
		return err
	}

	*result = hexutil.BytesToHex(blockRlp)
	return nil
}

// PrintBlock retrieves a block and returns its pretty printed form, when height is -1 the chain head is returned
func (api *PrivateDebugAPI) PrintBlock(height *int64, result *string) error {
	block, err := getBlock(api.s.chain, *height)
	if err != nil {
		return err
	}

	*result = spew.Sdump(block)
	return nil
}

// GetTxPoolContent returns the transactions contained within the transaction pool
func (api *PrivateDebugAPI) GetTxPoolContent(input interface{}, result *map[string][]map[string]interface{}) error {
	txPool := api.s.TxPool()
	data := txPool.GetProcessableTransactions()

	content := make(map[string][]map[string]interface{})
	for adress, txs := range data {
		trans := make([]map[string]interface{}, len(txs))
		for i, tran := range txs {
			trans[i] = PrintableOutputTx(tran)
		}
		content[adress.ToHex()] = trans
	}
	*result = content

	return nil
}

// GetTxPoolTxCount returns the number of transaction in the pool
func (api *PrivateDebugAPI) GetTxPoolTxCount(input interface{}, result *uint64) error {
	txPool := api.s.TxPool()
	*result = uint64(txPool.GetProcessableTransactionsCount())
	return nil
}

<<<<<<< HEAD
func (api *PrivateDebugAPI) GetTPS(input interface{}, result *string) error {
	chain := api.s.BlockChain()
	block, _ := chain.CurrentBlock()
	timeInterval := uint64(300)

	var count = uint64(len(block.Transactions) - 1)
	var duration uint64
	var endHeight uint64
	startTime := block.Header.CreateTimestamp.Uint64()
	for height := block.Header.Height - 1; height > 0; height-- {
		current, err := chain.GetStore().GetBlockByHeight(height)
		if err != nil {
			return err
		}

		count += uint64(len(current.Transactions) - 1)
		duration = startTime - current.Header.CreateTimestamp.Uint64()
		endHeight = height

		if duration > timeInterval {
			break
		}
	}

	if duration > 0 {
		*result = fmt.Sprintf("from %d to %d, block number:%d, tx count:%d, interval:%d, tps:%d", endHeight, block.Header.Height,
			block.Header.Height-endHeight, count, duration, count/duration)
	} else {
		*result = ""
	}

=======
func (api *PrivateDebugAPI) GetTPS(input interface{}, result *uint64) error {
	chain := api.s.BlockChain()
	block, _ := chain.CurrentBlock()
	if block.Header.Height < 2 {
		*result = 0
		return nil
	}

	firstBlock, err := chain.GetStore().GetBlockByHeight(1)
	if err != nil {
		return err
	}

	durationBig := big.NewInt(0)
	durationBig.Sub(block.Header.CreateTimestamp, firstBlock.Header.CreateTimestamp)
	mins10 := uint64(10 * 60)

	var count = uint64(len(block.Transactions) - 1)
	var duration uint64
	if durationBig.Uint64() > mins10 {
		duration = durationBig.Uint64()
		for height := block.Header.Height - 1; height > 0; height-- {
			current, err := chain.GetStore().GetBlockByHeight(height)
			if err != nil {
				return err
			}

			count += uint64(len(current.Transactions) - 1)
		}
	} else {
		startBig := block.Header.CreateTimestamp.Uint64()
		for height := block.Header.Height - 1; height > 0; height-- {
			current, err := chain.GetStore().GetBlockByHeight(height)
			if err != nil {
				return err
			}

			count += uint64(len(current.Transactions) - 1)
			duration = startBig - current.Header.CreateTimestamp.Uint64()
			if duration > mins10 {
				break
			}
		}
	}

	*result = count
>>>>>>> c5041a37
	return nil
}<|MERGE_RESOLUTION|>--- conflicted
+++ resolved
@@ -6,11 +6,7 @@
 package seele
 
 import (
-<<<<<<< HEAD
 	"fmt"
-=======
-	"math/big"
->>>>>>> c5041a37
 
 	"github.com/davecgh/go-spew/spew"
 	"github.com/seeleteam/go-seele/common"
@@ -79,7 +75,7 @@
 	return nil
 }
 
-<<<<<<< HEAD
+// GetTPS get tps info
 func (api *PrivateDebugAPI) GetTPS(input interface{}, result *string) error {
 	chain := api.s.BlockChain()
 	block, _ := chain.CurrentBlock()
@@ -111,53 +107,5 @@
 		*result = ""
 	}
 
-=======
-func (api *PrivateDebugAPI) GetTPS(input interface{}, result *uint64) error {
-	chain := api.s.BlockChain()
-	block, _ := chain.CurrentBlock()
-	if block.Header.Height < 2 {
-		*result = 0
-		return nil
-	}
-
-	firstBlock, err := chain.GetStore().GetBlockByHeight(1)
-	if err != nil {
-		return err
-	}
-
-	durationBig := big.NewInt(0)
-	durationBig.Sub(block.Header.CreateTimestamp, firstBlock.Header.CreateTimestamp)
-	mins10 := uint64(10 * 60)
-
-	var count = uint64(len(block.Transactions) - 1)
-	var duration uint64
-	if durationBig.Uint64() > mins10 {
-		duration = durationBig.Uint64()
-		for height := block.Header.Height - 1; height > 0; height-- {
-			current, err := chain.GetStore().GetBlockByHeight(height)
-			if err != nil {
-				return err
-			}
-
-			count += uint64(len(current.Transactions) - 1)
-		}
-	} else {
-		startBig := block.Header.CreateTimestamp.Uint64()
-		for height := block.Header.Height - 1; height > 0; height-- {
-			current, err := chain.GetStore().GetBlockByHeight(height)
-			if err != nil {
-				return err
-			}
-
-			count += uint64(len(current.Transactions) - 1)
-			duration = startBig - current.Header.CreateTimestamp.Uint64()
-			if duration > mins10 {
-				break
-			}
-		}
-	}
-
-	*result = count
->>>>>>> c5041a37
 	return nil
 }