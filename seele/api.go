--- conflicted
+++ resolved
@@ -77,7 +77,6 @@
 	return nil
 }
 
-<<<<<<< HEAD
 // GetBlockNumber get the block number of the chain head
 func (api *PublicSeeleAPI) GetBlockNumber(input interface{}, number *uint64) error {
 	block, _ := api.s.chain.CurrentBlock()
@@ -125,7 +124,9 @@
 		return err
 	}
 	*block = *pBlock
-=======
+	return nil
+}
+
 // PublicNetworkAPI provides an API to access network information.
 type PublicNetworkAPI struct {
 	p2pServer      *p2p.Server
@@ -146,6 +147,5 @@
 // GetNetworkVersion returns the network version
 func (n *PublicNetworkAPI) GetNetworkVersion(input interface{}, result *uint64) error {
 	*result = n.networkVersion
->>>>>>> f3cceacd
 	return nil
 }