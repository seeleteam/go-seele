--- conflicted
+++ resolved
@@ -5,7 +5,6 @@
 
 package seele
 
-<<<<<<< HEAD
 import (
 	"math/big"
 	"time"
@@ -13,8 +12,6 @@
 	"github.com/seeleteam/go-seele/common"
 )
 
-=======
->>>>>>> 1f02283b
 const (
 	// SeeleProtoName protoName of Seele service
 	SeeleProtoName = "seele"
@@ -24,15 +21,13 @@
 
 	// BlockChainDir blockchain data directory based on config.DataRoot
 	BlockChainDir = "/db/blockchain"
-<<<<<<< HEAD
 
 	forceSyncInterval = time.Second * 5 // interval time of synchronising with remote peer
 
 	txsyncPackSize = 100 * 1024
-)
 
-const (
-	StatusMsg = 0x00
+	// AccountStateDir account state info directory based on config.DataRoot
+	AccountStateDir = "/db/accountState"
 )
 
 // statusData the structure for peers to exchange status
@@ -56,10 +51,4 @@
 type newBlockHash struct {
 	Hash   common.Hash
 	Number uint64
-}
-=======
-
-	// AccountStateDir account state info directory based on config.DataRoot
-	AccountStateDir = "/db/accountState"
-)
->>>>>>> 1f02283b
+}