--- conflicted
+++ resolved
@@ -14,24 +14,7 @@
 
 	// BlockChainDir blockchain data directory based on config.DataRoot
 	BlockChainDir = "/db/blockchain"
-<<<<<<< HEAD
 
 	// AccountStateDir account state info directory based on config.DataRoot
 	AccountStateDir = "/db/accountState"
-)
-
-const (
-	StatusMsg = 0x00
-)
-
-// statusData the structure for peers to exchange status
-type statusData struct {
-	ProtocolVersion uint32
-	NetworkID       uint64
-	TD              *big.Int
-	CurrentBlock    common.Hash
-	GenesisBlock    common.Hash
-}
-=======
-)
->>>>>>> ac436d25
+)