/**
*  @file
*  @copyright defined in go-seele/LICENSE
 */

package lightclients

import (
	"context"
	"fmt"
	"path/filepath"

	"github.com/hashicorp/golang-lru"
	"github.com/seeleteam/go-seele/common"
	"github.com/seeleteam/go-seele/common/errors"
	"github.com/seeleteam/go-seele/consensus"
	"github.com/seeleteam/go-seele/core/types"
	"github.com/seeleteam/go-seele/light"
	"github.com/seeleteam/go-seele/log"
	"github.com/seeleteam/go-seele/node"
)

var (
	errWrongShardDebt = errors.New("wrong debt with invalid shard")
	errNotMatchedTx   = errors.New("transaction mismatch with request debt")
	errNotFoundTx     = errors.New("not found debt's transaction")
)

// LightClientsManager manages light clients of other shards and provides services for debt validation.
type LightClientsManager struct {
	lightClients        []*light.ServiceClient
	lightClientsBackend []*light.LightBackend
	confirmedTxs        []*lru.Cache
	packedDebts         []*lru.Cache

	localShard uint
}

// NewLightClientManager create a new LightClientManager instance.
func NewLightClientManager(targetShard uint, context context.Context, config *node.Config, engine consensus.Engine) (*LightClientsManager, error) {
	clients := make([]*light.ServiceClient, common.ShardCount+1)
	backends := make([]*light.LightBackend, common.ShardCount+1)
	confirmedTxs := make([]*lru.Cache, common.ShardCount+1)
	packedDebts := make([]*lru.Cache, common.ShardCount+1)

	copyConf := config.Clone()
	var err error
	for i := 1; i <= common.ShardCount; i++ {
		if i == int(targetShard) {
			continue
		}

		shard := uint(i)
		copyConf.SeeleConfig.GenesisConfig.ShardNumber = shard

		dbFolder := filepath.Join("db", fmt.Sprintf("lightchainforshard_%d", i))
		clients[i], err = light.NewServiceClient(context, copyConf, log.GetLogger(fmt.Sprintf("lightclient_%d", i)), dbFolder, shard, engine)
		if err != nil {
			return nil, err
		}

		backends[i] = light.NewLightBackend(clients[i])

		// At most, shardCount * 8K (txs+dets) hash values cached.
		// In case of 8 shards, 64K hash values cached, consuming about 2M memory.
		confirmedTxs[i] = common.MustNewCache(4096)
		packedDebts[i] = common.MustNewCache(4096)
	}

	return &LightClientsManager{
		lightClients:        clients,
		lightClientsBackend: backends,
		confirmedTxs:        confirmedTxs,
		packedDebts:         packedDebts,
		localShard:          targetShard,
	}, nil
}

// ValidateDebt validate debt
// returns packed whether debt is packed
// returns confirmed whether debt is confirmed
// returns retErr error info
func (manager *LightClientsManager) ValidateDebt(debt *types.Debt) (packed bool, confirmed bool, retErr error) {
	fromShard := debt.Data.From.Shard()
	if fromShard == 0 || fromShard == manager.localShard {
		return false, false, errWrongShardDebt
	}

	// check cache first
	cache := manager.confirmedTxs[fromShard]
	if _, ok := cache.Get(debt.Data.TxHash); ok {
		return true, true, nil
	}

	// comment out for test only
<<<<<<< HEAD
	//backend := manager.lightClientsBackend[fromShard]
	//tx, index, err := backend.GetTransaction(backend.TxPoolBackend(), backend.ChainBackend().GetStore(), debt.Data.TxHash)
	//if err != nil {
	//	return false, false, errors.NewStackedErrorf(err, "failed to get tx %v", debt.Data.TxHash)
	//}

	//if index == nil {
	//	return false, false, errNotFoundTx
	//}

	//checkDebt := types.NewDebtWithoutContext(tx)
	//if checkDebt == nil || !checkDebt.Hash.Equal(debt.Hash) {
	//	return false, false, errNotMatchedTx
	//}

	//header := backend.ChainBackend().CurrentHeader()
	//duration := header.Height - index.BlockHeight
	//if duration < common.ConfirmedBlockNumber {
	//	return true, false, fmt.Errorf("invalid debt because not enough confirmed block number, wanted is %d, actual is %d", common.ConfirmedBlockNumber, duration)
	//}
=======
	backend := manager.lightClientsBackend[fromShard]
	tx, index, err := backend.GetTransaction(backend.TxPoolBackend(), backend.ChainBackend().GetStore(), debt.Data.TxHash)
	if err != nil {
		return false, false, errors.NewStackedErrorf(err, "failed to get tx %v", debt.Data.TxHash)
	}

	if index == nil {
		return false, false, errNotFoundTx
	}

	checkDebt := types.NewDebtWithoutContext(tx)
	if checkDebt == nil || !checkDebt.Hash.Equal(debt.Hash) {
		return false, false, errNotMatchedTx
	}

	header := backend.ChainBackend().CurrentHeader()
	duration := header.Height - index.BlockHeight
	if duration < common.ConfirmedBlockNumber {
		return true, false, fmt.Errorf("invalid debt because not enough confirmed block number, wanted is %d, actual is %d", common.ConfirmedBlockNumber, duration)
	}
>>>>>>> c6a0e8cb

	// cache the confirmed tx
	cache.Add(debt.Data.TxHash, true)

	return true, true, nil
}

// GetServices get node service
func (manager *LightClientsManager) GetServices() []node.Service {
	services := make([]node.Service, 0)
	for _, s := range manager.lightClients {
		if s != nil {
			services = append(services, s)
		}
	}

	return services
}

// IfDebtPacked indicates whether the specified debt is packed.
// returns packed whether debt is packed
// returns confirmed whether debt is confirmed
// returns retErr this error is return when debt is found invalid. which means we need remove this debt.
func (manager *LightClientsManager) IfDebtPacked(debt *types.Debt) (packed bool, confirmed bool, retErr error) {
	toShard := debt.Data.Account.Shard()
	if toShard == 0 || toShard == manager.localShard {
		return false, false, errWrongShardDebt
	}

	//check cache first
	cache := manager.packedDebts[toShard]
	if _, ok := cache.Get(debt.Hash); ok {
		return true, true, nil
	}

	backend := manager.lightClientsBackend[toShard]
	result, index, err := backend.GetDebt(debt.Hash)
	if err != nil {
		return false, false, errors.NewStackedErrorf(err, "failed to get debt %v", debt.Hash)
	}

	if index == nil {
		return false, false, nil
	}

	_, err = result.Validate(nil, false, toShard)
	if err != nil {
		return false, false, errors.NewStackedError(err, "failed to validate debt")
	}

	// only marked as packed when the debt is confirmed
	header := backend.ChainBackend().CurrentHeader()
	if header.Height-index.BlockHeight < common.ConfirmedBlockNumber {
		return true, false, nil
	}

	// cache the confirmed debt
	cache.Add(debt.Hash, true)

	return true, true, nil
}<|MERGE_RESOLUTION|>--- conflicted
+++ resolved
@@ -93,28 +93,6 @@
 	}
 
 	// comment out for test only
-<<<<<<< HEAD
-	//backend := manager.lightClientsBackend[fromShard]
-	//tx, index, err := backend.GetTransaction(backend.TxPoolBackend(), backend.ChainBackend().GetStore(), debt.Data.TxHash)
-	//if err != nil {
-	//	return false, false, errors.NewStackedErrorf(err, "failed to get tx %v", debt.Data.TxHash)
-	//}
-
-	//if index == nil {
-	//	return false, false, errNotFoundTx
-	//}
-
-	//checkDebt := types.NewDebtWithoutContext(tx)
-	//if checkDebt == nil || !checkDebt.Hash.Equal(debt.Hash) {
-	//	return false, false, errNotMatchedTx
-	//}
-
-	//header := backend.ChainBackend().CurrentHeader()
-	//duration := header.Height - index.BlockHeight
-	//if duration < common.ConfirmedBlockNumber {
-	//	return true, false, fmt.Errorf("invalid debt because not enough confirmed block number, wanted is %d, actual is %d", common.ConfirmedBlockNumber, duration)
-	//}
-=======
 	backend := manager.lightClientsBackend[fromShard]
 	tx, index, err := backend.GetTransaction(backend.TxPoolBackend(), backend.ChainBackend().GetStore(), debt.Data.TxHash)
 	if err != nil {
@@ -135,7 +113,6 @@
 	if duration < common.ConfirmedBlockNumber {
 		return true, false, fmt.Errorf("invalid debt because not enough confirmed block number, wanted is %d, actual is %d", common.ConfirmedBlockNumber, duration)
 	}
->>>>>>> c6a0e8cb
 
 	// cache the confirmed tx
 	cache.Add(debt.Data.TxHash, true)
