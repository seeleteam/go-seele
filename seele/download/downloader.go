/**
*  @file
*  @copyright defined in go-seele/LICENSE
 */

package downloader

import (
	"fmt"
	"math/big"
	rand2 "math/rand"
	"sync"
	"time"

	"github.com/seeleteam/go-seele/common"
	"github.com/seeleteam/go-seele/common/errors"
	"github.com/seeleteam/go-seele/core"
	"github.com/seeleteam/go-seele/core/types"
	"github.com/seeleteam/go-seele/consensus"
	"github.com/seeleteam/go-seele/event"
	"github.com/seeleteam/go-seele/log"
	"github.com/seeleteam/go-seele/p2p"
)

const (
	// GetBlockHeadersMsg message type for getting block headers
	GetBlockHeadersMsg uint16 = 8
	// BlockHeadersMsg message type for delivering block headers
	BlockHeadersMsg uint16 = 9
	// GetBlocksMsg message type for getting blocks
	GetBlocksMsg uint16 = 10
	// BlocksPreMsg is sent before BlockMsg, containing block numbers of BlockMsg.
	BlocksPreMsg uint16 = 11
	// BlocksMsg message type for delivering blocks
	BlocksMsg uint16 = 12
)

// CodeToStr message code -> message string
func CodeToStr(code uint16) string {
	switch code {
	case GetBlockHeadersMsg:
		return "downloader.GetBlockHeadersMsg"
	case BlockHeadersMsg:
		return "downloader.BlockHeadersMsg"
	case GetBlocksMsg:
		return "downloader.GetBlocksMsg"
	case BlocksPreMsg:
		return "downloader.BlocksPreMsg"
	case BlocksMsg:
		return "downloader.BlocksMsg"
	default:
		return "unknown"
	}
}

var (
	// MaxBlockFetch amount of blocks to be fetched per retrieval request
	MaxBlockFetch = 10
	// MaxHeaderFetch amount of block headers to be fetched per retrieval request
	MaxHeaderFetch = 256

	// MaxForkAncestry maximum chain reorganisation
	MaxForkAncestry = 90000
	peerIdleTime    = time.Second // peer's wait time for next turn if no task now

	//MaxMessageLength maximum message length
	MaxMessageLength = 2 * 1024 * 1024
	statusNone       = 1 // no sync session
	statusPreparing  = 2 // sync session is preparing
	statusFetching   = 3 // sync session is downloading
	statusCleaning   = 4 // sync session is cleaning
)

var (
	errHashNotMatch          = errors.New("Hash not match")
	errInvalidAncestor       = errors.New("Ancestor is invalid")
	errInvalidPacketReceived = errors.New("Invalid packet received")

	// ErrIsSynchronising indicates downloader is synchronising
	ErrIsSynchronising = errors.New("Is synchronising")

	errMaxForkAncestor = errors.New("Can not find ancestor when reached MaxForkAncestry")
	errPeerNotFound    = errors.New("Peer not found")
	errSyncErr         = errors.New("Err occurs when syncing")
)

// Downloader sync block chain with remote peer
type Downloader struct {
	cancelCh   chan struct{}        // Cancel current synchronising session
	masterPeer string               // Identifier of the best peer
	peers      map[string]*peerConn // peers map. peerID=>peer

	syncStatus int
	tm         *taskMgr

	seele     SeeleBackend
	chain     *core.Blockchain
	sessionWG sync.WaitGroup
	log       *log.SeeleLog
	lock      sync.RWMutex
}

// BlockHeadersMsgBody represents a message struct for BlockHeadersMsg
type BlockHeadersMsgBody struct {
	Magic   uint32
	Headers []*types.BlockHeader
}

// BlocksMsgBody represents a message struct for BlocksMsg
type BlocksMsgBody struct {
	Magic  uint32
	Blocks []*types.Block
}

// SeeleBackend wraps all methods required for downloader.
type SeeleBackend interface {
	TxPool() *core.TransactionPool
	DebtPool() *core.DebtPool
}

// NewDownloader create Downloader
func NewDownloader(chain *core.Blockchain, seele SeeleBackend) *Downloader {
	d := &Downloader{
		cancelCh:   make(chan struct{}),
		peers:      make(map[string]*peerConn),
		seele:      seele,
		chain:      chain,
		syncStatus: statusNone,
	}

	d.log = log.GetLogger("download")
	rand2.Seed(time.Now().UnixNano())
	return d
}

func (d *Downloader) getReadableStatus() string {
	var status string

	switch d.syncStatus {
	case statusNone:
		status = "NotSyncing"
	case statusPreparing:
		status = "Preparing"
	case statusFetching:
		status = "Downloading"
	case statusCleaning:
		status = "Cleaning"
	}

	return status
}

// getSyncInfo gets sync information of the current session.
func (d *Downloader) getSyncInfo(info *SyncInfo) {
	d.lock.RLock()
	defer d.lock.RUnlock()

	info.Status = d.getReadableStatus()
	if d.syncStatus != statusFetching {
		return
	}

	info.Duration = fmt.Sprintf("%.2f", time.Now().Sub(d.tm.startTime).Seconds())
	info.StartNum = d.tm.fromNo
	info.Amount = d.tm.toNo - d.tm.fromNo + 1
	info.Downloaded = d.tm.downloadedNum
}

// Synchronise try to sync with remote peer.
func (d *Downloader) Synchronise(id string, head common.Hash, td *big.Int, localTD *big.Int) error {
	// Make sure only one routine can pass at once
	d.lock.Lock()

	if d.syncStatus != statusNone {
		d.lock.Unlock()
		return ErrIsSynchronising
	}

	d.syncStatus = statusPreparing
	d.cancelCh = make(chan struct{})
	d.masterPeer = id
	p, ok := d.peers[id]
	if !ok {
		close(d.cancelCh)
		d.syncStatus = statusNone
		d.lock.Unlock()
		return errPeerNotFound
	}
	d.lock.Unlock()

	err := d.doSynchronise(p, head, td, localTD)

	d.lock.Lock()
	d.syncStatus = statusNone
	d.sessionWG.Wait()
	d.cancelCh = nil
	d.lock.Unlock()

	return err
}

func (d *Downloader) doSynchronise(conn *peerConn, head common.Hash, td *big.Int, localTD *big.Int) (err error) {
	d.log.Debug("Downloader.doSynchronise start, masterID: %s", d.masterPeer)
	event.BlockDownloaderEventManager.Fire(event.DownloaderStartEvent)
	defer func() {
		if err != nil {
			d.log.Info("download end with failed, err=%s", err)
			event.BlockDownloaderEventManager.Fire(event.DownloaderFailedEvent)
		} else {
			d.log.Debug("download end success")
			event.BlockDownloaderEventManager.Fire(event.DownloaderDoneEvent)
		}
	}()

	latest, err := d.fetchHeight(conn)
	if err != nil {
		conn.peer.DisconnectPeer("peerDownload anormaly")
		return err
	}
	height := latest.Height

	ancestor, err := d.findCommonAncestorHeight(conn, height)
	if err != nil {
		return err
	}

	localHeight, localBlocks, err := d.reverseBCstore(ancestor)
	if err != nil {
		return err
	}

	d.log.Debug("Downloader.doSynchronise start task manager from height=%d, target height=%d master=%s", ancestor, height, d.masterPeer)
	tm := newTaskMgr(d, d.masterPeer, conn, ancestor+1, height, localHeight, localBlocks)
	d.tm = tm

	bMasterStarted := false
	d.lock.Lock()
	d.syncStatus = statusFetching
	for _, pConn := range d.peers {
		_, peerTD := pConn.peer.Head()
		if localTD.Cmp(peerTD) >= 0 {
			continue
		}
		d.sessionWG.Add(1)
		if pConn.peerID == d.masterPeer {
			d.log.Debug("Downloader.doSynchronise set bMasterStarted = true masterid=%s", d.masterPeer)
			bMasterStarted = true
		}

		go d.peerDownload(pConn, tm)
	}
	d.lock.Unlock()

	if !bMasterStarted {
		// if master not starts, need cancel.
		d.log.Debug("Downloader.doSynchronise bMasterStarted = %t. cancel. masterid=%s", bMasterStarted, d.masterPeer)
		d.Cancel()
	} else {
		d.log.Debug("Downloader.doSynchronise bMasterStarted = %t.  not cancel. masterid=%s", bMasterStarted, d.masterPeer)
	}
	d.sessionWG.Wait()

	d.lock.Lock()
	d.syncStatus = statusCleaning
	d.lock.Unlock()
	tm.close()
	d.tm = nil
	d.log.Debug("Downloader.doSynchronise quit!")

	if tm.isDone() {
		return nil
	}

	return errSyncErr
}

// fetchHeight gets the latest head of peer
func (d *Downloader) fetchHeight(conn *peerConn) (*types.BlockHeader, error) {
	head, _ := conn.peer.Head()

	magic := rand2.Uint32()
	go conn.peer.RequestHeadersByHashOrNumber(magic, head, 0, 1, false)

	msg, err := conn.waitMsg(magic, BlockHeadersMsg, d.cancelCh)
	if err != nil {
		return nil, err
	}

	return verifyBlockHeadersMsg(msg, head)
}

func verifyBlockHeadersMsg(msg interface{}, head common.Hash) (*types.BlockHeader, error) {
	headers := msg.([]*types.BlockHeader)
	if len(headers) < 1 { 
		return nil, errInvalidPacketReceived
	}

	if headers[0].Hash() != head {
		return nil, errHashNotMatch
	}

	return headers[0], nil
}

// findCommonAncestorHeight finds the common ancestor height
func (d *Downloader) findCommonAncestorHeight(conn *peerConn, height uint64) (uint64, error) {
	// Get the top height
	block := d.chain.CurrentBlock()
	localHeight := block.Header.Height

	top := getTop(localHeight, height)
	if top == 0 {
		return top, nil
	}

	// Compare the peer and local block head hash and return the ancestor height
	var cmpCount uint64
	maxFetchAncestry := getMaxFetchAncestry(top)
	for {
		localTop := top - uint64(cmpCount)

		fetchCount := getFetchCount(maxFetchAncestry, cmpCount)
		if fetchCount == 0 {
			return 0, errMaxForkAncestor
		}

		// Get peer block headers
		headers, err := d.getPeerBlockHaders(conn, localTop, fetchCount)
		if err != nil {
			return 0, err
		}

		cmpCount += uint64(len(headers))

		// Is ancenstor found
		if found, cmpHeight, err := d.isAncenstorFound(headers); found {
			return cmpHeight, err
		}
	}
}

func getTop(localHeight, height uint64) uint64 {
	var top uint64

	if localHeight <= height {
		top = localHeight
	} else {
		top = height
	}

	return top
}

// getMaxFetchAncestry gets maximum chain reorganisation
func getMaxFetchAncestry(top uint64) uint64 {
	var maxFetchAncestry uint64

	if top >= uint64(MaxForkAncestry) {
		maxFetchAncestry = uint64(MaxForkAncestry)
	} else {
		maxFetchAncestry = top + 1
	}

	return maxFetchAncestry
}

func getFetchCount(maxFetchAncestry, cmpCount uint64) uint64 {
	var fetchCount uint64

	if (maxFetchAncestry - cmpCount) >= uint64(MaxHeaderFetch) {
		fetchCount = uint64(MaxHeaderFetch)
	} else {
		fetchCount = maxFetchAncestry - cmpCount
	}

	return fetchCount
}

func (d *Downloader) getPeerBlockHaders(conn *peerConn, localTop, fetchCount uint64) ([]*types.BlockHeader, error) {
	magic := rand2.Uint32()
	go conn.peer.RequestHeadersByHashOrNumber(magic, common.EmptyHash, localTop, int(fetchCount), true)

	msg, err := conn.waitMsg(magic, BlockHeadersMsg, d.cancelCh)
	if err != nil {
		return nil, err
	}

	headers := msg.([]*types.BlockHeader)
	if len(headers) == 0 {
		return nil, errInvalidAncestor
	}

	return headers, nil
}

func (d *Downloader) isAncenstorFound(headers []*types.BlockHeader) (bool, uint64, error) {
	for i := 0; i < len(headers); i++ {
		cmpHeight := headers[i].Height
		localHash, err := d.chain.GetStore().GetBlockHash(cmpHeight)
		if err != nil {
			return true, 0, err
		}

		if localHash == headers[i].Hash() {
			return true, cmpHeight, nil
		}
	}

	return false, 0, nil
}

// RegisterPeer add peer to download routine
func (d *Downloader) RegisterPeer(peerID string, peer Peer) {
	d.lock.Lock()
	defer d.lock.Unlock()

	newConn := newPeerConn(peer, peerID, d.log)
	d.peers[peerID] = newConn

	if d.syncStatus == statusFetching {
		d.sessionWG.Add(1)
		go d.peerDownload(newConn, d.tm)
	}
}

// UnRegisterPeer remove peer from download routine
func (d *Downloader) UnRegisterPeer(peerID string) {
	d.lock.Lock()
	defer d.lock.Unlock()

	if peerConn, ok := d.peers[peerID]; ok {
		peerConn.close()
		delete(d.peers, peerID)
	}
}

// DeliverMsg called by seeleprotocol to deliver received msg from network
func (d *Downloader) DeliverMsg(peerID string, msg *p2p.Message) {
	d.lock.Lock()
	peerConn, ok := d.peers[peerID]
	d.lock.Unlock()

	if ok {
		peerConn.deliverMsg(msg.Code, msg)
	}
}

// Cancel cancels current session.
func (d *Downloader) Cancel() {
	d.lock.Lock()
	defer d.lock.Unlock()
	d.log.Debug("Downloader.Cancel called")
	if d.cancelCh != nil {
		select {
		case <-d.cancelCh:
		default:
			close(d.cancelCh)
		}
	}
}

// Terminate close Downloader, cannot called anymore.
func (d *Downloader) Terminate() {
	d.Cancel()
	d.sessionWG.Wait()
	// TODO release variables if needed
}

// peerDownload peer download routine
func (d *Downloader) peerDownload(conn *peerConn, tm *taskMgr) {
	defer d.sessionWG.Done()

	d.log.Debug("Downloader.peerDownload start. peerID=%s masterID=%s", conn.peerID, d.masterPeer)
	isMaster := (conn.peerID == d.masterPeer)
	peerID := conn.peerID

outLoop:
	for !tm.isDone() {
		hasReqData := false
		if startNo, amount := tm.getReqHeaderInfo(conn); amount > 0 {
			d.log.Debug("tm.getReqHeaderInfo. startNo=%d amount=%d", startNo, amount)
			hasReqData = true

			magic := rand2.Uint32()
			d.log.Debug("request header by number. start=%d, amount=%d, magic=%d, id=%s", startNo, amount, magic, conn.peerID)

			go conn.peer.RequestHeadersByHashOrNumber(magic, common.Hash{}, startNo, amount, false)

			msg, err := conn.waitMsg(magic, BlockHeadersMsg, d.cancelCh)
			if err != nil {
				d.log.Debug("peerDownload waitMsg BlockHeadersMsg err! err=%s, magic=%d, id=%s", err, magic, conn.peerID)
				break
			}

			headers := msg.([]*types.BlockHeader)
			startHeight := uint64(0)
			endHeight := uint64(0)
			if len(headers) > 0 {
				startHeight = headers[0].Height
				endHeight = headers[len(headers)-1].Height
			}

			d.log.Debug("got block header msg length= %d. start=%d, end=%d, magic=%d, id=%s", len(headers), startHeight, endHeight, magic, conn.peerID)

			if err = tm.deliverHeaderMsg(peerID, headers); err != nil {
				d.log.Warn("peerDownload deliverHeaderMsg err! %s", err)
				break
			}

			d.log.Debug("get request header info success")
		}

		if startNo, amount := tm.getReqBlocks(conn); amount > 0 {
			d.log.Debug("download.peerdown getReqBlocks startNo=%d amount=%d", startNo, amount)
			hasReqData = true

			magic := rand2.Uint32()
			d.log.Debug("request block by number. start=%d, amount=%d, magic=%d, id=%s", startNo, amount, magic, conn.peerID)

			go conn.peer.RequestBlocksByHashOrNumber(magic, common.Hash{}, startNo, amount)

			msg, err := conn.waitMsg(magic, BlocksMsg, d.cancelCh)
			if err != nil {
				d.log.Debug("peerDownload waitMsg BlocksMsg err! err=%s", err)
				break
			}

			blocks := msg.([]*types.Block)
			startHeight := uint64(0)
			endHeight := uint64(0)
			if len(blocks) > 0 {
				startHeight = blocks[0].Header.Height
				endHeight = blocks[len(blocks)-1].Header.Height
			}
			d.log.Debug("got blocks message length=%d. start=%d, end=%d, magic=%d, id=%s", len(blocks), startHeight, endHeight, magic, conn.peerID)

			tm.deliverBlockMsg(peerID, blocks)
			d.log.Debug("get request blocks success")
		}

		if hasReqData {
			d.log.Debug("got request data, continue to request")
			continue
		}

	outFor:
		for {
			select {
			case <-d.cancelCh:
				conn.peer.DisconnectPeer("peerDownload anormaly")
				break outLoop
			case <-conn.quitCh:
				break outLoop
			case <-time.After(peerIdleTime):
				d.log.Debug("peerDownload peerIdleTime timeout")
				break outFor
			}
		}
	}

	tm.onPeerQuit(peerID)
	if isMaster || tm.isDone() {
		d.Cancel()
	}
	d.log.Debug("Downloader.peerDownload end. peerID=%s masterID=%s", conn.peerID, d.masterPeer)
}

// processBlocks writes blocks to the blockchain.
func (d *Downloader) processBlocks(headInfos []*downloadInfo, ancestor uint64, localHeight uint64, localBlocks []*types.Block, conn *peerConn) {
	for _, h := range headInfos {
		// add it for all received block messages
		d.log.Info("got block message and save it. height=%d, hash=%s, time=%d", h.block.Header.Height, h.block.HeaderHash.Hex(), time.Now().UnixNano())

		if err := d.chain.WriteBlock(h.block); err != nil && !errors.IsOrContains(err, core.ErrBlockAlreadyExists) {
			d.log.Error("failed to write block err=%s", err)
			// recover local blocks if localHeight is larger than the synchronized height
			d.log.Debug("localheight: %d, current block: %d", localHeight, d.chain.CurrentBlock().Header.Height)
			if localHeight > h.block.Header.Height - 1 {
				_, _, err = d.reverseBCstore(ancestor)
				if err != nil {
					d.log.Error("failed to reverse synced blocks err=%s", err)
				}
				for _, localBlock := range localBlocks {
					d.log.Info("write back local blocks: %d", localBlock.Header.Height)
					if err = d.chain.WriteBlock(localBlock); err != nil {
						d.log.Error("failed to write localBlock back err=%s, height: %d", err, localBlock.Header.Height)
						break
					}
				}
			}
			if errors.IsOrContains(err, consensus.ErrBlockNonceInvalid) || errors.IsOrContains(err, consensus.ErrBlockDifficultInvalid) {
				conn.peer.DisconnectPeer("peerDownload anormaly")
			}
			d.Cancel()
			break
		}

		h.status = taskStatusProcessed
	}
}

// reverse the chain back to the common ancestor of local node and peer
// TODO: keep the blocks of local node after the common ancestor
func (d *Downloader) reverseBCstore(ancestor uint64) (uint64, []*types.Block, error) {

	localCurBlock := d.chain.CurrentBlock()
	localHeight := localCurBlock.Header.Height
	curHeight := localHeight
	bcStore := d.chain.GetStore()
	localBlocks := make([]*types.Block, 0)
		
	for curHeight > ancestor {
		// delete blockleaves
		if localHeight == curHeight {
			d.chain.RemoveBlockLeaves(localCurBlock.HeaderHash)
		}
		hash, err := bcStore.GetBlockHash(curHeight)

		d.log.Debug("reverse curHeight: %d, hash: %v", curHeight, hash)
		if err != nil {
			return localHeight, localBlocks, errors.NewStackedErrorf(err, "failed to get block hash by height %v", curHeight)
		}

		block, err := bcStore.GetBlock(hash)
		if err != nil {
			return localHeight, localBlocks, errors.NewStackedErrorf(err, "failed to get block by hash %v", hash)
		}

<<<<<<< HEAD
		// use last block as the temporary chain head
		err = d.updateHeadInfo(curHeight - 1)
		if err != nil {
			return localHeight, localBlocks, errors.NewStackedErrorf(err, "failed to update head info while reversing the chain")
		}

=======
>>>>>>> b84313b0
		// save the local blocks
		localBlocks = append([]*types.Block{block}, localBlocks...)
		
		// reinject the block objects to the pool
		d.seele.TxPool().HandleChainReversed(block)
		d.seele.DebtPool().HandleChainReversed(block)

		if err = bcStore.DeleteBlock(hash); err != nil {
			return localHeight, localBlocks, errors.NewStackedErrorf(err, "failed to delete block %v", block.HeaderHash)
		}

		// delete the block hash in canonical chain.
		_, err = bcStore.DeleteBlockHash(curHeight)
		if err != nil {
			return localHeight, localBlocks, errors.NewStackedErrorf(err, "failed to delete block hash by height %v", curHeight)
		}

		curHeight--
	}
<<<<<<< HEAD
	
	return localHeight, localBlocks, nil

}

func (d *Downloader) updateHeadInfo(height uint64) error {
	bcStore := d.chain.GetStore()

	// use the ancestor as currentBlock
	curHash, err := bcStore.GetBlockHash(height)
	if err != nil {
		return err
=======
	// use the ancestor as currentBlock
	curHash, err := bcStore.GetBlockHash(ancestor)
	if err != nil {
		return localHeight, localBlocks, errors.NewStackedErrorf(err, "failed to get block hash by height %v", ancestor)
>>>>>>> b84313b0
	}

	curBlock, err := bcStore.GetBlock(curHash)
	if err != nil {
<<<<<<< HEAD
		return err
	}

	// update head block hash
	err = bcStore.PutHeadBlockHash(curHash)
	if err != nil {
		return err
	}

	// update blockLeaves
	var currentTd *big.Int
	if currentTd, err = bcStore.GetBlockTotalDifficulty(curBlock.HeaderHash); err != nil {
		return err
	}
	blockIndex := core.NewBlockIndex(curBlock.HeaderHash, curBlock.Header.Height, currentTd)
	d.chain.AddBlockLeaves(blockIndex)
	d.chain.UpdateCurrentBlock(curBlock)
	d.log.Debug("update current block: %d, hash: %v", curBlock.Header.Height, curBlock.HeaderHash)
	
	return nil
=======
		return localHeight, localBlocks, errors.NewStackedErrorf(err, "failed to get block by hash %v", curHash)
	}

	d.chain.UpdateCurrentBlock(curBlock)
	d.log.Debug("update current block: %d, hash: %v", curBlock.Header.Height, curBlock.HeaderHash)
	// update blockLeaves
	var currentTd *big.Int
	if currentTd, err = bcStore.GetBlockTotalDifficulty(curBlock.HeaderHash); err != nil {
		return localHeight, localBlocks, errors.NewStackedErrorf(err, "failed to get block TD by hash %v", curBlock.HeaderHash)
	}
	blockIndex := core.NewBlockIndex(curBlock.HeaderHash, curBlock.Header.Height, currentTd)
	d.chain.AddBlockLeaves(blockIndex)

	// update head block hash
	err = bcStore.PutHeadBlockHash(curHash)
	if err != nil {
		return localHeight, localBlocks, errors.NewStackedErrorf(err, "failed to put head block: %v", curHash)
	}
	
	return localHeight, localBlocks, nil

>>>>>>> b84313b0
}<|MERGE_RESOLUTION|>--- conflicted
+++ resolved
@@ -626,15 +626,12 @@
 			return localHeight, localBlocks, errors.NewStackedErrorf(err, "failed to get block by hash %v", hash)
 		}
 
-<<<<<<< HEAD
 		// use last block as the temporary chain head
 		err = d.updateHeadInfo(curHeight - 1)
 		if err != nil {
 			return localHeight, localBlocks, errors.NewStackedErrorf(err, "failed to update head info while reversing the chain")
 		}
 
-=======
->>>>>>> b84313b0
 		// save the local blocks
 		localBlocks = append([]*types.Block{block}, localBlocks...)
 		
@@ -654,7 +651,6 @@
 
 		curHeight--
 	}
-<<<<<<< HEAD
 	
 	return localHeight, localBlocks, nil
 
@@ -667,17 +663,10 @@
 	curHash, err := bcStore.GetBlockHash(height)
 	if err != nil {
 		return err
-=======
-	// use the ancestor as currentBlock
-	curHash, err := bcStore.GetBlockHash(ancestor)
-	if err != nil {
-		return localHeight, localBlocks, errors.NewStackedErrorf(err, "failed to get block hash by height %v", ancestor)
->>>>>>> b84313b0
 	}
 
 	curBlock, err := bcStore.GetBlock(curHash)
 	if err != nil {
-<<<<<<< HEAD
 		return err
 	}
 
@@ -698,27 +687,4 @@
 	d.log.Debug("update current block: %d, hash: %v", curBlock.Header.Height, curBlock.HeaderHash)
 	
 	return nil
-=======
-		return localHeight, localBlocks, errors.NewStackedErrorf(err, "failed to get block by hash %v", curHash)
-	}
-
-	d.chain.UpdateCurrentBlock(curBlock)
-	d.log.Debug("update current block: %d, hash: %v", curBlock.Header.Height, curBlock.HeaderHash)
-	// update blockLeaves
-	var currentTd *big.Int
-	if currentTd, err = bcStore.GetBlockTotalDifficulty(curBlock.HeaderHash); err != nil {
-		return localHeight, localBlocks, errors.NewStackedErrorf(err, "failed to get block TD by hash %v", curBlock.HeaderHash)
-	}
-	blockIndex := core.NewBlockIndex(curBlock.HeaderHash, curBlock.Header.Height, currentTd)
-	d.chain.AddBlockLeaves(blockIndex)
-
-	// update head block hash
-	err = bcStore.PutHeadBlockHash(curHash)
-	if err != nil {
-		return localHeight, localBlocks, errors.NewStackedErrorf(err, "failed to put head block: %v", curHash)
-	}
-	
-	return localHeight, localBlocks, nil
-
->>>>>>> b84313b0
 }