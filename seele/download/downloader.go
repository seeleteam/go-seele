--- conflicted
+++ resolved
@@ -77,13 +77,8 @@
 
 // Synchronise try to sync with remote peer.
 func (d *Downloader) Synchronise(id string, head common.Hash, td *big.Int) error {
-<<<<<<< HEAD
-	block, _ := d.chain.CurrentBlock()
-	localTD, err := d.chain.GetStore().GetBlockTotalDifficulty(block.HeaderHash)
-=======
 	currentBlock, _ := d.chain.CurrentBlock()
 	localTD, err := d.chain.GetStore().GetBlockTotalDifficulty(currentBlock.HeaderHash)
->>>>>>> 5c6d7876
 	if err != nil {
 		d.log.Error("downloader.Synchronise GetBlockTotalDifficulty err.[%s]", err)
 		return err
