/**
*  @file
*  @copyright defined in go-seele/LICENSE
 */

package downloader

import (
	"fmt"
	"math/big"
	rand2 "math/rand"
	"sync"
	"time"

	"github.com/seeleteam/go-seele/common"
	"github.com/seeleteam/go-seele/common/errors"
	"github.com/seeleteam/go-seele/consensus"
	"github.com/seeleteam/go-seele/core"
	"github.com/seeleteam/go-seele/core/types"
	"github.com/seeleteam/go-seele/event"
	"github.com/seeleteam/go-seele/log"
	"github.com/seeleteam/go-seele/p2p"
)

const (
	// GetBlockHeadersMsg message type for getting block headers
	GetBlockHeadersMsg uint16 = 8
	// BlockHeadersMsg message type for delivering block headers
	BlockHeadersMsg uint16 = 9
	// GetBlocksMsg message type for getting blocks
	GetBlocksMsg uint16 = 10
	// BlocksPreMsg is sent before BlockMsg, containing block numbers of BlockMsg.
	BlocksPreMsg uint16 = 11
	// BlocksMsg message type for delivering blocks
	BlocksMsg uint16 = 12
)

// CodeToStr message code -> message string
func CodeToStr(code uint16) string {
	switch code {
	case GetBlockHeadersMsg:
		return "downloader.GetBlockHeadersMsg"
	case BlockHeadersMsg:
		return "downloader.BlockHeadersMsg"
	case GetBlocksMsg:
		return "downloader.GetBlocksMsg"
	case BlocksPreMsg:
		return "downloader.BlocksPreMsg"
	case BlocksMsg:
		return "downloader.BlocksMsg"
	default:
		return "unknown"
	}
}

var (
	// MaxBlockFetch amount of blocks to be fetched per retrieval request
	MaxBlockFetch = 10
	// MaxHeaderFetch amount of block headers to be fetched per retrieval request
	MaxHeaderFetch = 256

	// MaxForkAncestry maximum chain reorganisation
	MaxForkAncestry = 90000
	peerIdleTime    = time.Second // peer's wait time for next turn if no task now

	//MaxMessageLength maximum message length
	MaxMessageLength = 2 * 1024 * 1024
	statusNone       = 1 // no sync session
	statusPreparing  = 2 // sync session is preparing
	statusFetching   = 3 // sync session is downloading
	statusCleaning   = 4 // sync session is cleaning
)

var (
	errHashNotMatch          = errors.New("Hash not match")
	errInvalidAncestor       = errors.New("Ancestor is invalid")
	errInvalidPacketReceived = errors.New("Invalid packet received")

	// ErrIsSynchronising indicates downloader is synchronising
	ErrIsSynchronising = errors.New("Is synchronising")

	errMaxForkAncestor = errors.New("Can not find ancestor when reached MaxForkAncestry")
	errPeerNotFound    = errors.New("Peer not found")
	errSyncErr         = errors.New("Err occurs when syncing")
)

// Downloader sync block chain with remote peer
type Downloader struct {
	cancelCh   chan struct{}        // Cancel current synchronising session
	masterPeer string               // Identifier of the best peer
	peers      map[string]*peerConn // peers map. peerID=>peer

	syncStatus int
	tm         *taskMgr

	seele     SeeleBackend
	chain     *core.Blockchain
	sessionWG sync.WaitGroup
	log       *log.SeeleLog
	lock      sync.RWMutex
}

// BlockHeadersMsgBody represents a message struct for BlockHeadersMsg
type BlockHeadersMsgBody struct {
	Magic   uint32
	Headers []*types.BlockHeader
}

// BlocksMsgBody represents a message struct for BlocksMsg
type BlocksMsgBody struct {
	Magic  uint32
	Blocks []*types.Block
}

// SeeleBackend wraps all methods required for downloader.
type SeeleBackend interface {
	TxPool() *core.TransactionPool
	DebtPool() *core.DebtPool
}

// NewDownloader create Downloader
func NewDownloader(chain *core.Blockchain, seele SeeleBackend) *Downloader {
	d := &Downloader{
		cancelCh:   make(chan struct{}),
		peers:      make(map[string]*peerConn),
		seele:      seele,
		chain:      chain,
		syncStatus: statusNone,
	}

	d.log = log.GetLogger("download")
	rand2.Seed(time.Now().UnixNano())
	return d
}

func (d *Downloader) getReadableStatus() string {
	var status string

	switch d.syncStatus {
	case statusNone:
		status = "NotSyncing"
	case statusPreparing:
		status = "Preparing"
	case statusFetching:
		status = "Downloading"
	case statusCleaning:
		status = "Cleaning"
	}

	return status
}

// getSyncInfo gets sync information of the current session.
func (d *Downloader) getSyncInfo(info *SyncInfo) {
	d.lock.RLock()
	defer d.lock.RUnlock()

	info.Status = d.getReadableStatus()
	if d.syncStatus != statusFetching {
		return
	}

	info.Duration = fmt.Sprintf("%.2f", time.Now().Sub(d.tm.startTime).Seconds())
	info.StartNum = d.tm.fromNo
	info.Amount = d.tm.toNo - d.tm.fromNo + 1
	info.Downloaded = d.tm.downloadedNum
}

// Synchronise try to sync with remote peer.
func (d *Downloader) Synchronise(id string, head common.Hash, td *big.Int, localTD *big.Int) error {
	// Make sure only one routine can pass at once
	d.lock.Lock()

	if d.syncStatus != statusNone {
		d.lock.Unlock()
		return ErrIsSynchronising
	}

	d.syncStatus = statusPreparing
	d.cancelCh = make(chan struct{})
	d.masterPeer = id
	p, ok := d.peers[id]
	if !ok {
		close(d.cancelCh)
		d.syncStatus = statusNone
		d.lock.Unlock()
		return errPeerNotFound
	}
	d.lock.Unlock()

	err := d.doSynchronise(p, head, td, localTD)

	d.lock.Lock()
	d.syncStatus = statusNone
	d.sessionWG.Wait()
	d.cancelCh = nil
	d.lock.Unlock()

	return err
}

func (d *Downloader) doSynchronise(conn *peerConn, head common.Hash, td *big.Int, localTD *big.Int) (err error) {
	d.log.Debug("Downloader.doSynchronise start, masterID: %s", d.masterPeer)
	event.BlockDownloaderEventManager.Fire(event.DownloaderStartEvent)
	defer func() {
		if err != nil {
			d.log.Info("download end with failed, err=%s", err)
			event.BlockDownloaderEventManager.Fire(event.DownloaderFailedEvent)
		} else {
			d.log.Debug("download end success")
			event.BlockDownloaderEventManager.Fire(event.DownloaderDoneEvent)
		}
	}()

	latest, err := d.fetchHeight(conn)
	if err != nil {
		conn.peer.DisconnectPeer("peerDownload anormaly")
		return err
	}
	height := latest.Height

	ancestor, err := d.findCommonAncestorHeight(conn, height)
	if err != nil {
		conn.peer.DisconnectPeer("peerDownload anormaly")
		return err
	}
	d.log.Debug("find ancestor at  %d reverseBCstore", ancestor)
	localHeight, localTD, localBlocks, err := d.reverseBCstore(ancestor)
	d.log.Debug("reverse to ancestor %d localHeight %d backup %d localBlocks", ancestor, localHeight, len(localBlocks))
	if err != nil {
		return err
	}

	d.log.Debug("Downloader.doSynchronise start task manager from height=%d, target height=%d master=%s", ancestor, height, d.masterPeer)
	tm := newTaskMgr(d, d.masterPeer, conn, ancestor+1, height, localHeight, localTD, localBlocks)
	d.tm = tm

	bMasterStarted := false
	d.lock.Lock()
	d.syncStatus = statusFetching
	for _, pConn := range d.peers {
		_, peerTD := pConn.peer.Head()
		if localTD.Cmp(peerTD) >= 0 {
			continue
		}
		d.sessionWG.Add(1)
		if pConn.peerID == d.masterPeer {
			d.log.Debug("Downloader.doSynchronise set bMasterStarted = true masterid=%s", d.masterPeer)
			bMasterStarted = true
		}

		go d.peerDownload(pConn, tm)
	}
	d.lock.Unlock()

	if !bMasterStarted {
		// if master not starts, need cancel.
		d.log.Debug("Downloader.doSynchronise bMasterStarted = %t. cancel. masterid=%s", bMasterStarted, d.masterPeer)
		d.Cancel()
	} else {
		d.log.Debug("Downloader.doSynchronise bMasterStarted = %t.  not cancel. masterid=%s", bMasterStarted, d.masterPeer)
	}
	d.sessionWG.Wait()

	d.lock.Lock()
	d.syncStatus = statusCleaning
	d.lock.Unlock()
	tm.close()
	d.tm = nil
	d.log.Debug("Downloader.doSynchronise quit!")

	if tm.isDone() {
		return nil
	}

	return errSyncErr
}

// fetchHeight gets the latest head of peer
func (d *Downloader) fetchHeight(conn *peerConn) (*types.BlockHeader, error) {
	head, _ := conn.peer.Head()

	magic := rand2.Uint32()
	go conn.peer.RequestHeadersByHashOrNumber(magic, head, 0, 1, false)

	msg, err := conn.waitMsg(magic, BlockHeadersMsg, d.cancelCh)
	if err != nil {
		return nil, err
	}

	return verifyBlockHeadersMsg(msg, head)
}

func verifyBlockHeadersMsg(msg interface{}, head common.Hash) (*types.BlockHeader, error) {
	headers := msg.([]*types.BlockHeader)
	if len(headers) < 1 {
		return nil, errInvalidPacketReceived
	}

	if headers[0].Hash() != head {
		return nil, errHashNotMatch
	}

	return headers[0], nil
}

// findCommonAncestorHeight finds the common ancestor height
func (d *Downloader) findCommonAncestorHeight(conn *peerConn, height uint64) (uint64, error) {
	// Get the top height
	block := d.chain.CurrentBlock()
	localHeight := block.Header.Height

	top := getTop(localHeight, height)
	if top == 0 {
		return top, nil
	}

	// Compare the peer and local block head hash and return the ancestor height
	var cmpCount uint64
	maxFetchAncestry := getMaxFetchAncestry(top)
	for {
		localTop := top - uint64(cmpCount)

		fetchCount := getFetchCount(maxFetchAncestry, cmpCount)
		if fetchCount == 0 {
			return 0, errMaxForkAncestor
		}

		// Get peer block headers
		headers, err := d.getPeerBlockHeaders(conn, localTop, fetchCount)
		if err != nil {
			return 0, err
		}

		cmpCount += uint64(len(headers))

		// Is ancenstor found
		if found, cmpHeight, err := d.isAncenstorFound(headers); found {
			return cmpHeight, err
		}
	}
}

func getTop(localHeight, height uint64) uint64 {
	var top uint64

	if localHeight <= height {
		top = localHeight
	} else {
		top = height
	}

	return top
}

// getMaxFetchAncestry gets maximum chain reorganisation
func getMaxFetchAncestry(top uint64) uint64 {
	var maxFetchAncestry uint64

	if top >= uint64(MaxForkAncestry) {
		maxFetchAncestry = uint64(MaxForkAncestry)
	} else {
		maxFetchAncestry = top + 1
	}

	return maxFetchAncestry
}

func getFetchCount(maxFetchAncestry, cmpCount uint64) uint64 {
	var fetchCount uint64

	if (maxFetchAncestry - cmpCount) >= uint64(MaxHeaderFetch) {
		fetchCount = uint64(MaxHeaderFetch)
	} else {
		fetchCount = maxFetchAncestry - cmpCount
	}

	return fetchCount
}

func (d *Downloader) getPeerBlockHeaders(conn *peerConn, localTop, fetchCount uint64) ([]*types.BlockHeader, error) {
	magic := rand2.Uint32()
	go conn.peer.RequestHeadersByHashOrNumber(magic, common.EmptyHash, localTop, int(fetchCount), true)

	msg, err := conn.waitMsg(magic, BlockHeadersMsg, d.cancelCh)
	if err != nil {
		return nil, err
	}

	headers := msg.([]*types.BlockHeader)
	if len(headers) == 0 {
		return nil, errInvalidAncestor
	}

	return headers, nil
}

func (d *Downloader) isAncenstorFound(headers []*types.BlockHeader) (bool, uint64, error) {
	for i := 0; i < len(headers); i++ {
		cmpHeight := headers[i].Height
		localHash, err := d.chain.GetStore().GetBlockHash(cmpHeight)
		if err != nil {
			return true, 0, err
		}

		if localHash == headers[i].Hash() {
			return true, cmpHeight, nil
		}
	}

	return false, 0, nil
}

// RegisterPeer add peer to download routine
func (d *Downloader) RegisterPeer(peerID string, peer Peer) {
	d.lock.Lock()
	defer d.lock.Unlock()

	newConn := newPeerConn(peer, peerID, d.log)
	d.peers[peerID] = newConn

	if d.syncStatus == statusFetching {
		d.sessionWG.Add(1)
		go d.peerDownload(newConn, d.tm)
	}
}

// UnRegisterPeer remove peer from download routine
func (d *Downloader) UnRegisterPeer(peerID string) {
	d.lock.Lock()
	defer d.lock.Unlock()

	if peerConn, ok := d.peers[peerID]; ok {
		peerConn.close()
		delete(d.peers, peerID)
	}
}

// DeliverMsg called by seeleprotocol to deliver received msg from network
func (d *Downloader) DeliverMsg(peerID string, msg *p2p.Message) {
	d.lock.Lock()
	peerConn, ok := d.peers[peerID]
	d.lock.Unlock()

	if ok {
		peerConn.deliverMsg(msg.Code, msg)
	}
}

// Cancel cancels current session.
func (d *Downloader) Cancel() {
	d.lock.Lock()
	defer d.lock.Unlock()
	d.log.Debug("Downloader.Cancel called")
	if d.cancelCh != nil {
		select {
		case <-d.cancelCh:
		default:
			close(d.cancelCh)
		}
	}
}

// Terminate close Downloader, cannot called anymore.
func (d *Downloader) Terminate() {
	d.Cancel()
	d.sessionWG.Wait()
	// TODO release variables if needed
}

// peerDownload peer download routine
func (d *Downloader) peerDownload(conn *peerConn, tm *taskMgr) {
	defer d.sessionWG.Done()

	d.log.Debug("Downloader.peerDownload start. peerID=%s masterID=%s", conn.peerID, d.masterPeer)
	isMaster := (conn.peerID == d.masterPeer)
	peerID := conn.peerID

outLoop:
	for !tm.isDone() {
		hasReqData := false
		if startNo, amount := tm.getReqHeaderInfo(conn); amount > 0 {
			d.log.Debug("tm.getReqHeaderInfo. startNo=%d amount=%d", startNo, amount)
			hasReqData = true

			magic := rand2.Uint32()
			d.log.Debug("request header by number. start=%d, amount=%d, magic=%d, id=%s", startNo, amount, magic, conn.peerID)

			go conn.peer.RequestHeadersByHashOrNumber(magic, common.Hash{}, startNo, amount, false)

			msg, err := conn.waitMsg(magic, BlockHeadersMsg, d.cancelCh)
			if err != nil {
				d.log.Debug("peerDownload waitMsg BlockHeadersMsg err! err=%s, magic=%d, id=%s", err, magic, conn.peerID)
				break
			}

			headers := msg.([]*types.BlockHeader)
			startHeight := uint64(0)
			endHeight := uint64(0)
			if len(headers) > 0 {
				startHeight = headers[0].Height
				endHeight = headers[len(headers)-1].Height
			}

			d.log.Debug("got block header msg length= %d. start=%d, end=%d, magic=%d, id=%s", len(headers), startHeight, endHeight, magic, conn.peerID)

			if err = tm.deliverHeaderMsg(peerID, headers); err != nil {
				d.log.Warn("peerDownload deliverHeaderMsg err! %s", err)
				break
			}

			d.log.Debug("get request header info success")
		}

		if startNo, amount := tm.getReqBlocks(conn); amount > 0 {
			d.log.Debug("download.peerdown getReqBlocks startNo=%d amount=%d", startNo, amount)
			hasReqData = true

			magic := rand2.Uint32()
			d.log.Debug("request block by number. start=%d, amount=%d, magic=%d, id=%s", startNo, amount, magic, conn.peerID)

			go conn.peer.RequestBlocksByHashOrNumber(magic, common.Hash{}, startNo, amount)

			msg, err := conn.waitMsg(magic, BlocksMsg, d.cancelCh)
			if err != nil {
				d.log.Debug("peerDownload waitMsg BlocksMsg err! err=%s", err)
				break
			}

			blocks := msg.([]*types.Block)
			startHeight := uint64(0)
			endHeight := uint64(0)
			if len(blocks) > 0 {
				startHeight = blocks[0].Header.Height
				endHeight = blocks[len(blocks)-1].Header.Height
			}
			d.log.Debug("got blocks message length=%d. start=%d, end=%d, magic=%d, id=%s", len(blocks), startHeight, endHeight, magic, conn.peerID)

			tm.deliverBlockMsg(peerID, blocks)
			d.log.Debug("get request blocks success")
		}

		if hasReqData {
			d.log.Debug("got request data, continue to request")
			continue
		}

	outFor:
		for {
			select {
			case <-d.cancelCh:
				conn.peer.DisconnectPeer("peerDownload anormaly")
				break outLoop
			case <-conn.quitCh:
				break outLoop
			case <-time.After(peerIdleTime):
				d.log.Debug("peerDownload peerIdleTime timeout")
				break outFor
			}
		}
	}

	tm.onPeerQuit(peerID)
	if isMaster || tm.isDone() {
		d.Cancel()
	}
	d.log.Debug("Downloader.peerDownload end. peerID=%s masterID=%s", conn.peerID, d.masterPeer)
}

// processBlocks writes blocks to the blockchain.
func (d *Downloader) processBlocks(headInfos []*downloadInfo, ancestor uint64, localHeight uint64, localTD *big.Int, localBlocks []*types.Block, conn *peerConn) {
	if len(headInfos) > 0 {
		d.log.Info(" [%d] blocks will be processed into local database", len(headInfos))
	}
	for _, h := range headInfos {
		// add it for all received block messages
		d.log.Info("got block message and save it. height=%d, hash=%s, time=%d", h.block.Header.Height, h.block.HeaderHash.Hex(), time.Now().UnixNano())
		// writeblock
		err := d.chain.WriteBlock(h.block)

		if err != nil && !errors.IsOrContains(err, core.ErrBlockAlreadyExists) {
			d.log.Error("failed to write block err=%s", err)
			// recover local blocks if localTotalDifficulty is larger than the synchronized total difficulty
			// if writeblock fails in the middle (the whole process not successfully completed), then we need to consider write back our localblocks
			// if localblock totaldifficult is larger than the break point's one. It means this sync attempt should be abonded
			// get local block
			bcStore := d.chain.GetStore()
			currentBlock := d.chain.CurrentBlock()
			currentTD, errTD := bcStore.GetBlockTotalDifficulty(currentBlock.HeaderHash)
			d.log.Debug("localTD %d currenTD %d\n", localTD, currentTD)
			d.log.Debug("localHeight(%d)> h.block.Header.Height-1(%d)? %t\n", localHeight, h.block.Header.Height-1, localHeight > h.block.Header.Height-1)
			if errTD != nil || localTD.Cmp(currentTD) > 0 { // should abandon this sync!
				d.log.Info("abandon sync and start to reverse bcstore to ancestor=%d without saving localblocks", ancestor)
				_, _, _, err = d.reverseBCstore(ancestor)
				if err != nil {
					d.log.Error("failed to reverse synced blocks err=%s", err)
				}
				for _, localBlock := range localBlocks {
					d.log.Info("write back local blocks: %d", localBlock.Header.Height)
					if err = d.chain.WriteBlock(localBlock); err != nil {
						d.log.Error("failed to write localBlock back err=%s, height: %d", err, localBlock.Header.Height)
						break
					}
				}
			}
			if errors.IsOrContains(err, consensus.ErrBlockNonceInvalid) || errors.IsOrContains(err, consensus.ErrBlockDifficultInvalid) {
				conn.peer.DisconnectPeer("peerDownload anormaly")
			}
			d.Cancel()
			break
		}

		h.status = taskStatusProcessed
	}
}

// reverse the chain back to the common ancestor of local node and peer
// TODO: keep the blocks of local node after the common ancestor
func (d *Downloader) reverseBCstore(ancestor uint64) (uint64, *big.Int, []*types.Block, error) {
	localCurBlock := d.chain.CurrentBlock()
	localHeight := localCurBlock.Header.Height
	curHeight := localHeight
	localBlocks := make([]*types.Block, 0)
	bcStore := d.chain.GetStore()
	var localTD *big.Int
	var errTD error
	if localTD, errTD = bcStore.GetBlockTotalDifficulty(localCurBlock.HeaderHash); errTD != nil {
		return localHeight, localTD, localBlocks, errTD
	}
	for curHeight > ancestor {
<<<<<<< HEAD
		
=======
>>>>>>> 11b112ae
		hash, err := bcStore.GetBlockHash(curHeight)
		d.log.Debug("reverse curHeight: %d, hash: %v", curHeight, hash)
		if err != nil {
			return localHeight, localTD, localBlocks, errors.NewStackedErrorf(err, "failed to get block hash by height %v", curHeight)
		}

		block, err := bcStore.GetBlock(hash)
		if err != nil {
			return localHeight, localTD, localBlocks, errors.NewStackedErrorf(err, "failed to get block by hash %v", hash)
		}

		// delete blockleaves
		d.chain.RemoveBlockLeaves(hash)

		// use last block as the temporary chain head
		err = d.updateHeadInfo(curHeight - 1)
		if err != nil {
			return localHeight, localTD, localBlocks, errors.NewStackedErrorf(err, "failed to update head info while reversing the chain")
		}

		// save the local blocks
		localBlocks = append([]*types.Block{block}, localBlocks...)

		// reinject the block objects to the pool
		d.seele.TxPool().HandleChainReversed(block)
		d.seele.DebtPool().HandleChainReversed(block)

		if err = bcStore.DeleteBlock(hash); err != nil {
			return localHeight, localTD, localBlocks, errors.NewStackedErrorf(err, "failed to delete block %v", block.HeaderHash)
		}

		// delete the block hash in canonical chain.
		_, err = bcStore.DeleteBlockHash(curHeight)
		if err != nil {
			return localHeight, localTD, localBlocks, errors.NewStackedErrorf(err, "failed to delete block hash by height %v", curHeight)
		}

		curHeight--
	}
	return localHeight, localTD, localBlocks, nil

}

func (d *Downloader) updateHeadInfo(height uint64) error {
	bcStore := d.chain.GetStore()

	// use the ancestor as currentBlock
	curHash, err := bcStore.GetBlockHash(height)
	if err != nil {
		return err
	}

	curBlock, err := bcStore.GetBlock(curHash)
	if err != nil {
		return err
	}

	// update head block hash
	err = bcStore.PutHeadBlockHash(curHash)
	if err != nil {
		return err
	}

	// update blockLeaves
	var currentTd *big.Int
	if currentTd, err = bcStore.GetBlockTotalDifficulty(curBlock.HeaderHash); err != nil {
		return err
	}
	blockIndex := core.NewBlockIndex(curBlock.HeaderHash, curBlock.Header.Height, currentTd)
	d.chain.AddBlockLeaves(blockIndex)
	d.chain.UpdateCurrentBlock(curBlock)
	d.log.Debug("update current block: %d, hash: %v", curBlock.Header.Height, curBlock.HeaderHash)

	return nil
}<|MERGE_RESOLUTION|>--- conflicted
+++ resolved
@@ -628,10 +628,6 @@
 		return localHeight, localTD, localBlocks, errTD
 	}
 	for curHeight > ancestor {
-<<<<<<< HEAD
-		
-=======
->>>>>>> 11b112ae
 		hash, err := bcStore.GetBlockHash(curHeight)
 		d.log.Debug("reverse curHeight: %d, hash: %v", curHeight, hash)
 		if err != nil {
