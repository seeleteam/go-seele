--- conflicted
+++ resolved
@@ -121,13 +121,8 @@
 		return err
 	}
 	height := latest.Height
-<<<<<<< HEAD
-	d.log.Debug("Downloader.doSynchronise get masterpeer height:%d", height)
-	origin, err := d.findAncestor(conn, height)
-=======
 
 	origin, err := d.findCommonAncestorHeight(conn, height)
->>>>>>> 985555af
 	if err != nil {
 		return err
 	}
