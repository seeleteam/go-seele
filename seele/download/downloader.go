--- conflicted
+++ resolved
@@ -588,13 +588,9 @@
 					}
 				}
 			}
-<<<<<<< HEAD
 			if errors.IsOrContains(err, consensus.ErrBlockNonceInvalid) || errors.IsOrContains(err, consensus.ErrBlockDifficultInvalid) {
 				conn.peer.DisconnectPeer("peerDownload anormaly")
 			}
-=======
-			conn.peer.DisconnectPeer("peerDownload anormaly")
->>>>>>> e80b5a9b
 			d.Cancel()
 			break
 		}
@@ -669,15 +665,12 @@
 	}
 	blockIndex := core.NewBlockIndex(curBlock.HeaderHash, curBlock.Header.Height, currentTd)
 	d.chain.AddBlockLeaves(blockIndex)
-<<<<<<< HEAD
 
 	// update head block hash
 	err = bcStore.PutHeadBlockHash(curHash)
 	if err != nil {
 		return localHeight, localBlocks, errors.NewStackedErrorf(err, "failed to put head block: %v", curHash)
 	}
-=======
->>>>>>> e80b5a9b
 	
 	return localHeight, localBlocks, nil
 
