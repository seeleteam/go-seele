--- conflicted
+++ resolved
@@ -223,11 +223,7 @@
 		return err
 	}
 
-<<<<<<< HEAD
 	localHeight, localBlocks, err := d.reverseBCstore(ancestor)
-=======
-	err = d.reverseBCstore(ancestor)
->>>>>>> 64e6777d
 	if err != nil {
 		return err
 	}
@@ -602,24 +598,14 @@
 
 // reverse the chain back to the common ancestor of local node and peer
 // TODO: keep the blocks of local node after the common ancestor
-<<<<<<< HEAD
 func (d *Downloader) reverseBCstore(ancestor uint64) (uint64, []*types.Block, error) {
-=======
-func (d *Downloader) reverseBCstore(ancestor uint64) error {
->>>>>>> 64e6777d
 
 	localCurBlock := d.chain.CurrentBlock()
 	localHeight := localCurBlock.Header.Height
 	curHeight := localHeight
 	bcStore := d.chain.GetStore()
-<<<<<<< HEAD
 	localBlocks := make([]*types.Block, 0)
 		
-=======
-	
-	
-	
->>>>>>> 64e6777d
 	for curHeight > ancestor {
 		// delete blockleaves
 		if localHeight == curHeight {
@@ -629,31 +615,21 @@
 
 		d.log.Debug("reverse curHeight: %d, hash: %v", curHeight, hash)
 		if err != nil {
-<<<<<<< HEAD
 			return localHeight, localBlocks, errors.NewStackedErrorf(err, "failed to get block hash by height %v", curHeight)
-=======
-			return errors.NewStackedErrorf(err, "failed to get block hash by height %v", curHeight)
->>>>>>> 64e6777d
 		}
 
 		block, err := bcStore.GetBlock(hash)
 		if err != nil {
-<<<<<<< HEAD
 			return localHeight, localBlocks, errors.NewStackedErrorf(err, "failed to get block by hash %v", hash)
 		}
 
 		// save the local blocks
 		localBlocks = append([]*types.Block{block}, localBlocks...)
-=======
-			return errors.NewStackedErrorf(err, "failed to get block by hash %v", hash)
-		}
->>>>>>> 64e6777d
 		
 		// reinject the block objects to the pool
 		d.seele.TxPool().HandleChainReversed(block)
 		d.seele.DebtPool().HandleChainReversed(block)
 
-<<<<<<< HEAD
 		if err = bcStore.DeleteBlock(hash); err != nil {
 			return localHeight, localBlocks, errors.NewStackedErrorf(err, "failed to delete block %v", block.HeaderHash)
 		}
@@ -662,16 +638,6 @@
 		_, err = bcStore.DeleteBlockHash(curHeight)
 		if err != nil {
 			return localHeight, localBlocks, errors.NewStackedErrorf(err, "failed to delete block hash by height %v", curHeight)
-=======
-		if err = bcStore.DeleteIndices(block); err != nil {
-			return errors.NewStackedErrorf(err, "failed to delete tx/debt indices of block %v", block.HeaderHash)
-		}
-	
-		// delete the block hash in canonical chain.
-		_, err = bcStore.DeleteBlockHash(curHeight)
-		if err != nil {
-			return errors.NewStackedErrorf(err, "failed to delete block hash by height %v", curHeight)
->>>>>>> 64e6777d
 		}
 
 		curHeight--
@@ -679,20 +645,12 @@
 	// use the ancestor as currentBlock
 	curHash, err := bcStore.GetBlockHash(ancestor)
 	if err != nil {
-<<<<<<< HEAD
 		return localHeight, localBlocks, errors.NewStackedErrorf(err, "failed to get block hash by height %v", ancestor)
-=======
-		return errors.NewStackedErrorf(err, "failed to get block hash by height %v", ancestor)
->>>>>>> 64e6777d
 	}
 
 	curBlock, err := bcStore.GetBlock(curHash)
 	if err != nil {
-<<<<<<< HEAD
 		return localHeight, localBlocks, errors.NewStackedErrorf(err, "failed to get block by hash %v", curHash)
-=======
-		return errors.NewStackedErrorf(err, "failed to get block by hash %v", curHash)
->>>>>>> 64e6777d
 	}
 
 	d.chain.UpdateCurrentBlock(curBlock)
@@ -700,19 +658,11 @@
 	// update blockLeaves
 	var currentTd *big.Int
 	if currentTd, err = bcStore.GetBlockTotalDifficulty(curBlock.HeaderHash); err != nil {
-<<<<<<< HEAD
 		return localHeight, localBlocks, errors.NewStackedErrorf(err, "failed to get block TD by hash %v", curBlock.HeaderHash)
-=======
-		return errors.NewStackedErrorf(err, "failed to get block TD by hash %v", curBlock.HeaderHash)
->>>>>>> 64e6777d
 	}
 	blockIndex := core.NewBlockIndex(curBlock.HeaderHash, curBlock.Header.Height, currentTd)
 	d.chain.AddBlockLeaves(blockIndex)
 	
-<<<<<<< HEAD
 	return localHeight, localBlocks, nil
-=======
-	return nil
->>>>>>> 64e6777d
 
 }