/**
*  @file
*  @copyright defined in go-seele/LICENSE
 */

package api

import "github.com/seeleteam/go-seele/p2p"

// PrivateNetworkAPI provides an API to access network information.
type PrivateNetworkAPI struct {
	s Backend
}

// NewPrivateNetworkAPI creates a new PrivateNetworkAPI object for rpc service.
func NewPrivateNetworkAPI(s Backend) *PrivateNetworkAPI {
	return &PrivateNetworkAPI{s}
}

// GetPeersInfo returns all the information of peers at the protocol granularity.
func (n *PrivateNetworkAPI) GetPeersInfo() ([]p2p.PeerInfo, error) {
	return n.s.GetP2pServer().PeersInfo(), nil
}

// GetPeerCount returns the count of peers
func (n *PrivateNetworkAPI) GetPeerCount() (int, error) {
	return n.s.GetP2pServer().PeerCount(), nil
}

// GetNetVersion returns the net version
func (n *PrivateNetworkAPI) GetNetVersion() (string, error) {
	return n.s.GetNetVersion(), nil
}

// GetNetworkID returns the network ID, unique mark of seele Network
func (n *PrivateNetworkAPI) GetNetworkID() (string, error) {
	return n.s.GetNetWorkID(), nil
}

// GetProtocolVersion returns the current seele protocol version this node supports
func (n *PrivateNetworkAPI) GetProtocolVersion() (uint, error) {
	return n.s.ProtocolBackend().GetProtocolVersion()
}

<<<<<<< HEAD
func (n *PrivateNetworkAPI) IsSyncing() bool {
	return n.s.IsSyncing()
}
=======
// Always listening
func (n *PrivateNetworkAPI) IsListening() bool { return true }
>>>>>>> 3c3dcaf1
<|MERGE_RESOLUTION|>--- conflicted
+++ resolved
@@ -42,11 +42,9 @@
 	return n.s.ProtocolBackend().GetProtocolVersion()
 }
 
-<<<<<<< HEAD
 func (n *PrivateNetworkAPI) IsSyncing() bool {
 	return n.s.IsSyncing()
 }
-=======
+
 // Always listening
-func (n *PrivateNetworkAPI) IsListening() bool { return true }
->>>>>>> 3c3dcaf1
+func (n *PrivateNetworkAPI) IsListening() bool { return true }