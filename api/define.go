package api

import (
	"math/big"

	"github.com/seeleteam/go-seele/common"
	"github.com/seeleteam/go-seele/core/state"
	"github.com/seeleteam/go-seele/core/store"
	"github.com/seeleteam/go-seele/core/types"
	"github.com/seeleteam/go-seele/log"
	"github.com/seeleteam/go-seele/p2p"
	"github.com/seeleteam/go-seele/rpc"
)

// Backend interface provides the common API services (that are provided by
// both full and light clients) with access to necessary functions.
type Backend interface {
	GetP2pServer() *p2p.Server
	GetNetVersion() string
	GetNetWorkID() string

	TxPoolBackend() Pool
	ChainBackend() Chain
	ProtocolBackend() Protocol
	Log() *log.SeeleLog
	IsSyncing() bool

	GetBlock(hash common.Hash, height int64) (*types.Block, error)
	GetBlockTotalDifficulty(hash common.Hash) (*big.Int, error)
	GetReceiptByTxHash(txHash common.Hash) (*types.Receipt, error)
	GetTransaction(pool PoolCore, bcStore store.BlockchainStore, txHash common.Hash) (*types.Transaction, *BlockIndex, error)

	// GetUdpServer() *discovery.udp
}

func GetAPIs(apiBackend Backend) []rpc.API {
	return []rpc.API{
		{
			Namespace: "seele",
			Version:   "1.0",
			Service:   NewPublicSeeleAPI(apiBackend),
			Public:    true,
		},
		{
			Namespace: "txpool",
			Version:   "1.0",
			Service:   NewTransactionPoolAPI(apiBackend),
			Public:    true,
		},
		{
			Namespace: "network",
			Version:   "1.0",
			Service:   NewPrivateNetworkAPI(apiBackend),
			Public:    true,
		},
<<<<<<< HEAD
	}
=======
		// {
		// 	Namespace: "udp",
		// 	Version:   "1.0",
		// 	Service:   NewPrivateUdpAPI(apiBackend),
		// 	Public:    true,
		// },
		{
			Namespace: "debug",
			Version:   "1.0",
			Service:   NewPrivateDebugAPI(apiBackend),
			Public:    false,
		}}
>>>>>>> 3b730d16
}

// MinerInfo miner simple info
type GetMinerInfo struct {
	Coinbase           common.Address
	CurrentBlockHeight uint64
	HeaderHash         common.Hash
	Shard              uint
	MinerStatus        string
	Version            string
	BlockAge           *big.Int
	PeerCnt            string
}

// GetBalanceResponse response param for GetBalance api
type GetBalanceResponse struct {
	Account common.Address
	Balance *big.Int
}

// GetLogsResponse response param for GetLogs api
type GetLogsResponse struct {
	*types.Log
	Txhash   common.Hash
	LogIndex uint
	Args     interface{} `json:"data"`
}

type PoolCore interface {
	AddTransaction(tx *types.Transaction) error
	GetTransaction(txHash common.Hash) *types.Transaction
}

type Pool interface {
	PoolCore
	GetTransactions(processing, pending bool) []*types.Transaction
	GetTxCount() int
}

type Chain interface {
	CurrentHeader() *types.BlockHeader
	GetCurrentState() (*state.Statedb, error)
	GetState(blockHash common.Hash) (*state.Statedb, error)
	GetStore() store.BlockchainStore
}

type Protocol interface {
	SendDifferentShardTx(tx *types.Transaction, shard uint)
	GetProtocolVersion() (uint, error)
}<|MERGE_RESOLUTION|>--- conflicted
+++ resolved
@@ -53,22 +53,7 @@
 			Service:   NewPrivateNetworkAPI(apiBackend),
 			Public:    true,
 		},
-<<<<<<< HEAD
 	}
-=======
-		// {
-		// 	Namespace: "udp",
-		// 	Version:   "1.0",
-		// 	Service:   NewPrivateUdpAPI(apiBackend),
-		// 	Public:    true,
-		// },
-		{
-			Namespace: "debug",
-			Version:   "1.0",
-			Service:   NewPrivateDebugAPI(apiBackend),
-			Public:    false,
-		}}
->>>>>>> 3b730d16
 }
 
 // MinerInfo miner simple info
