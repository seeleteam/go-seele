--- conflicted
+++ resolved
@@ -22,16 +22,8 @@
 	// defaultDataFolder used to store persistent data info, such as the database and keystore
 	defaultDataFolder string
 
-<<<<<<< HEAD
-	// PrintLog default is false. If it is true, all logs will be printed in the console, otherwise they will be stored in the file.
-	PrintLog = true
-
-	// IsDebug default is false. If IsDebug is true, the log level will be DebugLevel, otherwise it is InfoLevel
-	IsDebug = true
-=======
 	// LogConfig is the Configuration of log
-	LogConfig = &comm.LogConfig{PrintLog: true, IsDebug: false}
->>>>>>> 552c8bf7
+	LogConfig = &comm.LogConfig{PrintLog: true, IsDebug: true}
 )
 
 func init() {
