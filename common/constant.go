/**
*  @file
*  @copyright defined in go-seele/LICENSE
 */

package common

import (
	"math/big"
	"os/user"
	"path/filepath"
	"runtime"
	"time"
)

const (

	// SeeleProtoName protoName of Seele service
	SeeleProtoName = "seele"

	// SeeleVersion Version number of Seele protocol
	SeeleVersion uint = 1

	// SeeleVersion for simpler display

<<<<<<< HEAD
	SeeleNodeVersion string = "v1.2.0"
=======
	SeeleNodeVersion string = "v1.1.6"
>>>>>>> 5a41f9b2

	// ShardCount represents the total number of shards.
	ShardCount = 4

	// MetricsRefreshTime is the time of metrics sleep 1 minute
	MetricsRefreshTime = time.Minute

	// CPUMetricsRefreshTime is the time of metrics monitor cpu
	CPUMetricsRefreshTime = time.Second

	// ConfirmedBlockNumber is the block number for confirmed a block, it should be more than 12 in product
	ConfirmedBlockNumber = 120

	// ForkHeight after this height we change the content of block: hardFork
	ForkHeight = 130000

	// ForkHeight after this height we change the content of block: hardFork
	SecondForkHeight = 145000

	// ForkHeight after this height we change the validation of tx: hardFork
	ThirdForkHeight = 735000

	SmartContractNonceForkHeight = 1100000

	// LightChainDir lightchain data directory based on config.DataRoot
	LightChainDir = "/db/lightchain"

	// EthashAlgorithm miner algorithm ethash
	EthashAlgorithm = "ethash"

	// Sha256Algorithm miner algorithm sha256
	Sha256Algorithm = "sha256"

	// spow miner algorithm
	SpowAlgorithm = "spow"

	// BFT mineralgorithm
	BFTEngine = "bft"

	// BFT data folder
	BFTDataFolder = "bftdata"

	// EVMStackLimit increase evm stack limit to 8192
	EVMStackLimit = 8192

	// BlockPackInterval it's an estimate time.
	BlockPackInterval = 15 * time.Second

	// Height: fix the issue caused by forking from collapse database
	HeightFloor = uint64(707989)
	HeightRoof  = uint64(707996)

	WindowsPipeDir = `\\.\pipe\`

	defaultPipeFile = `\seele.ipc`
)

var (
	// tempFolder used to store temp file, such as log files
	tempFolder string

	// defaultDataFolder used to store persistent data info, such as the database and keystore
	defaultDataFolder string

	// defaultIPCPath used to store the ipc file
	defaultIPCPath string
)

// Common big integers often used
var (
	Big1   = big.NewInt(1)
	Big2   = big.NewInt(2)
	Big3   = big.NewInt(3)
	Big0   = big.NewInt(0)
	Big32  = big.NewInt(32)
	Big256 = big.NewInt(256)
	Big257 = big.NewInt(257)
)

func init() {
	usr, err := user.Current()
	if err != nil {
		panic(err)
	}

	tempFolder = filepath.Join(usr.HomeDir, "seeleTemp")

	defaultDataFolder = filepath.Join(usr.HomeDir, ".seele")

	if runtime.GOOS == "windows" {
		defaultIPCPath = WindowsPipeDir + defaultPipeFile
	} else {
		defaultIPCPath = filepath.Join(defaultDataFolder, defaultPipeFile)
	}
}

// GetTempFolder uses a getter to implement readonly
func GetTempFolder() string {
	return tempFolder
}

// GetDefaultDataFolder gets the default data Folder
func GetDefaultDataFolder() string {
	return defaultDataFolder
}

func GetDefaultIPCPath() string {
	return defaultIPCPath
}<|MERGE_RESOLUTION|>--- conflicted
+++ resolved
@@ -22,13 +22,8 @@
 	SeeleVersion uint = 1
 
 	// SeeleVersion for simpler display
-
-<<<<<<< HEAD
 	SeeleNodeVersion string = "v1.2.0"
-=======
-	SeeleNodeVersion string = "v1.1.6"
->>>>>>> 5a41f9b2
-
+  
 	// ShardCount represents the total number of shards.
 	ShardCount = 4
 
