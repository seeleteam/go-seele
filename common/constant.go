/**
*  @file
*  @copyright defined in go-seele/LICENSE
 */

package common

import (
	"math/big"
	"os/user"
	"path/filepath"
	"runtime"
	"time"
)

const (

	// SeeleProtoName protoName of Seele service
	SeeleProtoName = "seele"

	// SeeleVersion Version number of Seele protocol
	SeeleVersion uint = 1

	// SeeleVersion for simpler display
<<<<<<< HEAD
	SeeleNodeVersion string = "v1.3.0"
=======
	SeeleNodeVersion string = "v1.3.1"
>>>>>>> 203815f4

	// ShardCount represents the total number of shards.
	ShardCount = 4

	// MetricsRefreshTime is the time of metrics sleep 1 minute
	MetricsRefreshTime = time.Minute

	// CPUMetricsRefreshTime is the time of metrics monitor cpu
	CPUMetricsRefreshTime = time.Second

	// ConfirmedBlockNumber is the block number for confirmed a block, it should be more than 12 in product
	ConfirmedBlockNumber = 120

	// ForkHeight after this height we change the content of block: hardFork
	ForkHeight = 130000

	// ForkHeight after this height we change the content of block: hardFork
	SecondForkHeight = 145000

	// ForkHeight after this height we change the validation of tx: hardFork
	ThirdForkHeight = 735000

	SmartContractNonceForkHeight = 1100000

	// LightChainDir lightchain data directory based on config.DataRoot
	LightChainDir = "/db/lightchain"

	// EthashAlgorithm miner algorithm ethash
	EthashAlgorithm = "ethash"

	// Sha256Algorithm miner algorithm sha256
	Sha256Algorithm = "sha256"

	// spow miner algorithm
	SpowAlgorithm = "spow"

	// BFT mineralgorithm
	BFTEngine = "bft"

	// BFT data folder
	BFTDataFolder = "bftdata"

	// EVMStackLimit increase evm stack limit to 8192
	EVMStackLimit = 8192

	// BlockPackInterval it's an estimate time.
	BlockPackInterval = 15 * time.Second

	// Height: fix the issue caused by forking from collapse database
	HeightFloor = uint64(707989)
	HeightRoof  = uint64(707996)

	WindowsPipeDir = `\\.\pipe\`

	defaultPipeFile = `\seele.ipc`
)

var (
	// tempFolder used to store temp file, such as log files
	tempFolder string

	// defaultDataFolder used to store persistent data info, such as the database and keystore
	defaultDataFolder string

	// defaultIPCPath used to store the ipc file
	defaultIPCPath string
)

// Common big integers often used
var (
	Big1   = big.NewInt(1)
	Big2   = big.NewInt(2)
	Big3   = big.NewInt(3)
	Big0   = big.NewInt(0)
	Big32  = big.NewInt(32)
	Big256 = big.NewInt(256)
	Big257 = big.NewInt(257)
)

func init() {
	usr, err := user.Current()
	if err != nil {
		panic(err)
	}

	tempFolder = filepath.Join(usr.HomeDir, "seeleTemp")

	defaultDataFolder = filepath.Join(usr.HomeDir, ".seele")

	if runtime.GOOS == "windows" {
		defaultIPCPath = WindowsPipeDir + defaultPipeFile
	} else {
		defaultIPCPath = filepath.Join(defaultDataFolder, defaultPipeFile)
	}
}

// GetTempFolder uses a getter to implement readonly
func GetTempFolder() string {
	return tempFolder
}

// GetDefaultDataFolder gets the default data Folder
func GetDefaultDataFolder() string {
	return defaultDataFolder
}

func GetDefaultIPCPath() string {
	return defaultIPCPath
}<|MERGE_RESOLUTION|>--- conflicted
+++ resolved
@@ -22,11 +22,7 @@
 	SeeleVersion uint = 1
 
 	// SeeleVersion for simpler display
-<<<<<<< HEAD
-	SeeleNodeVersion string = "v1.3.0"
-=======
-	SeeleNodeVersion string = "v1.3.1"
->>>>>>> 203815f4
+	SeeleNodeVersion string = "v1.3.2"
 
 	// ShardCount represents the total number of shards.
 	ShardCount = 4
