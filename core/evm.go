--- conflicted
+++ resolved
@@ -77,13 +77,8 @@
 			receipt.ContractAddress = createdContractAddr.Bytes()
 		}
 	} else {
-<<<<<<< HEAD
 		statedb.SetNonce(tx.Data.From, tx.Data.AccountNonce+1)
-		receipt.Result, _, err = evm.Call(caller, *tx.Data.To, tx.Data.Payload, math.MaxUint64, tx.Data.Amount)
-=======
-		statedb.SetNonce(tx.Data.From, statedb.GetNonce(tx.Data.From)+1)
 		receipt.Result, _, err = evm.Call(caller, tx.Data.To, tx.Data.Payload, math.MaxUint64, tx.Data.Amount)
->>>>>>> 7c8759c1
 	}
 
 	if err != nil {
