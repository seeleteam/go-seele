--- conflicted
+++ resolved
@@ -42,17 +42,11 @@
 	db, remove := newTestStateDB()
 	defer remove()
 
-<<<<<<< HEAD
 	hash := teststatedbaddbalance(common.Hash{}, db)
 
 	hash2 := teststatedbsubbalance(hash, db)
 
 	hash = teststatedbsetbalance(hash2, db)
-=======
-	hash := teststatedbaddmount(common.Hash{}, db)
-	hash2 := teststatedbsubmount(hash, db)
-	hash = teststatedbsetmount(hash2, db)
->>>>>>> 06fde9c2
 
 	statedb, err := NewStatedb(hash2, db) // for test old block
 	if err != nil {
