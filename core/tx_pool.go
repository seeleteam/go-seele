/**
* @file
* @copyright defined in go-seele/LICENSE
 */

package core

import (
	"errors"
	"sync"

	"github.com/seeleteam/go-seele/common"
	"github.com/seeleteam/go-seele/core/types"
)

var (
	errTxHashExists = errors.New("transaction hash already exists")
	errTxPoolFull   = errors.New("transaction pool is full")
)

// TransactionPool is a thread-safe container for transactions that received
// from the network or submitted locally. A transaction will be removed from
// the pool once included in a blockchain.
type TransactionPool struct {
	mutex           sync.RWMutex
	config          TransactionPoolConfig
	hashToTxMap     map[common.Hash]*types.Transaction
	accountToTxsMap map[common.Address]*txCollection // Account address to tx collection mapping.
}

// NewTransactionPool creates and returns a transaction pool.
func NewTransactionPool(config TransactionPoolConfig) *TransactionPool {
	pool := &TransactionPool{
		config:          config,
		hashToTxMap:     make(map[common.Hash]*types.Transaction),
		accountToTxsMap: make(map[common.Address]*txCollection),
	}

	// TODO register event listeners

	return pool
}

// AddTransaction adds a single transation into the pool if it is valid and return true.
// Otherwise, return false and concrete error.
func (pool *TransactionPool) AddTransaction(tx *types.Transaction) (bool, error) {
	if err := tx.Validate(); err != nil {
		return false, err
	}

	pool.mutex.Lock()
	defer pool.mutex.Unlock()

	if pool.hashToTxMap[tx.Hash] != nil {
		return false, errTxHashExists
	}

	if uint(len(pool.hashToTxMap)) >= pool.config.Capacity {
		return false, errTxPoolFull
	}

	pool.hashToTxMap[tx.Hash] = tx

	if _, ok := pool.accountToTxsMap[tx.Data.From]; !ok {
		pool.accountToTxsMap[tx.Data.From] = newTxCollection()
	}

	pool.accountToTxsMap[tx.Data.From].add(tx)

	return true, nil
}

<<<<<<< HEAD
// GetTransaction returns a transaction if it is contained in the pool and nil otherwise.
func (pool *TransactionPool) GetTransaction(txHash common.Hash) *types.Transaction {
	pool.mutex.RLock()
	defer pool.mutex.RUnlock()

	return pool.hashToTxMap[txHash]
}

// GetProcessableTransactions retrieves all processable transactions. The returned transactions
// are grouped by origin account address and sorted by nonce ASC.
func (pool *TransactionPool) GetProcessableTransactions() map[common.Address][]*types.Transaction {
	pool.mutex.RLock()
	defer pool.mutex.RUnlock()

	allAccountTxs := make(map[common.Address][]*types.Transaction)

	for account, txs := range pool.accountToTxsMap {
		allAccountTxs[account] = txs.getTxsOrderByNonceAsc()
	}

	return allAccountTxs
}

// Stop terminates the transaction pool.
func (pool *TransactionPool) Stop() {
	// TODO remove event listeners
}

=======
>>>>>>> 0c67532f
// Pending returns the pending transactions in the transaction pool.
func (pool *TransactionPool) Pending() ([]*types.Transaction, error) {
	pool.mutex.Lock()
	defer pool.mutex.Unlock()
	// TODO
<<<<<<< HEAD
	return nil, nil
=======
	return nil,nil
>>>>>>> 0c67532f
}<|MERGE_RESOLUTION|>--- conflicted
+++ resolved
@@ -70,7 +70,6 @@
 	return true, nil
 }
 
-<<<<<<< HEAD
 // GetTransaction returns a transaction if it is contained in the pool and nil otherwise.
 func (pool *TransactionPool) GetTransaction(txHash common.Hash) *types.Transaction {
 	pool.mutex.RLock()
@@ -99,16 +98,10 @@
 	// TODO remove event listeners
 }
 
-=======
->>>>>>> 0c67532f
 // Pending returns the pending transactions in the transaction pool.
 func (pool *TransactionPool) Pending() ([]*types.Transaction, error) {
 	pool.mutex.Lock()
 	defer pool.mutex.Unlock()
 	// TODO
-<<<<<<< HEAD
-	return nil, nil
-=======
 	return nil,nil
->>>>>>> 0c67532f
 }