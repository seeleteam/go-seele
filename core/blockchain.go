/**
* @file
* @copyright defined in go-seele/LICENSE
 */

package core

import (
	"fmt"
	"math/big"
	"sync"
	"sync/atomic"
	"time"

	"github.com/seeleteam/go-seele/common"
	"github.com/seeleteam/go-seele/common/errors"
	"github.com/seeleteam/go-seele/consensus"
	"github.com/seeleteam/go-seele/core/state"
	"github.com/seeleteam/go-seele/core/store"
	"github.com/seeleteam/go-seele/core/svm"
	"github.com/seeleteam/go-seele/core/txs"
	"github.com/seeleteam/go-seele/core/types"
	"github.com/seeleteam/go-seele/database"
	"github.com/seeleteam/go-seele/event"
	"github.com/seeleteam/go-seele/log"
	"github.com/seeleteam/go-seele/metrics"
	leveldbErrors "github.com/syndtr/goleveldb/leveldb/errors"
)

const (
	// limit block should not be ahead of 10 seconds of current time
	futureBlockLimit int64 = 10

	// BlockTransactionNumberLimit block transaction number limit, 1000 simple transactions are about 152kb
	// If for block size as 100KB, it could contains about 5k transactions
	BlockTransactionNumberLimit = 5000

	// BlockByteLimit is the limit of size in bytes
	BlockByteLimit = 1024 * 1024
)

var (
	// ErrBlockAlreadyExists is returned when inserted block already exists
	ErrBlockAlreadyExists = errors.New("block already exists")

	// ErrBlockStateHashMismatch is returned when the calculated account state hash of block
	// does not match the state root hash in block header.
	ErrBlockStateHashMismatch = errors.New("block state hash mismatch")

	// ErrBlockReceiptHashMismatch is returned when the calculated receipts hash of block
	// does not match the receipts root hash in block header.
	ErrBlockReceiptHashMismatch = errors.New("block receipts hash mismatch")

	// ErrBlockEmptyTxs is returned when writing a block with empty transactions.
	ErrBlockEmptyTxs = errors.New("empty transactions in block")

	// ErrBlockCreateTimeNull is returned when block create time is nil
	ErrBlockCreateTimeNull = errors.New("block must have create time")

	// ErrBlockCreateTimeInFuture is returned when block create time is ahead of 10 seconds of now
	ErrBlockCreateTimeInFuture = errors.New("future block. block time is ahead 10 seconds of now")

	// ErrBlockTooManyTxs is returned when block have too many txs
	ErrBlockTooManyTxs = errors.New("block have too many transactions")

	// ErrBlockExtraDataNotEmpty is returned when the block extra data is not empty.
	ErrBlockExtraDataNotEmpty = errors.New("block extra data is not empty")

	// ErrNotSupported is returned when unsupported method invoked.
	ErrNotSupported = errors.New("not supported function")
)

// Blockchain represents the blockchain with a genesis block. The Blockchain manages
// blocks insertion, deletion, reorganizations and persistence with a given database.
// This is a thread safe structure. we must keep all of its parameters are thread safe too.
type Blockchain struct {
	bcStore        store.BlockchainStore
	accountStateDB database.Database
	engine         consensus.Engine
	genesisBlock   *types.Block
	lock           sync.RWMutex // lock for update blockchain info. for example write block

	blockLeaves  *BlockLeaves
	currentBlock atomic.Value
	log          *log.SeeleLog

	rp           *recoveryPoint // used to recover blockchain in case of program crashed when write a block
	debtVerifier types.DebtVerifier

	lastBlockTime time.Time // last sucessful written block time.
}

// NewBlockchain returns an initialized blockchain with the given store and account state DB.
func NewBlockchain(bcStore store.BlockchainStore, accountStateDB database.Database, recoveryPointFile string, engine consensus.Engine,
	verifier types.DebtVerifier, startHeight int) (*Blockchain, error) {
	bc := &Blockchain{
		bcStore:        bcStore,
		accountStateDB: accountStateDB,
		engine:         engine,
		log:            log.GetLogger("blockchain"),
		debtVerifier:   verifier,
		lastBlockTime:  time.Now(),
	}

	var err error

	// recover from program crash
	bc.rp, err = loadRecoveryPoint(recoveryPointFile)
	if err != nil {
		return nil, errors.NewStackedErrorf(err, "failed to load recovery point info from file %v", recoveryPointFile)
	}

	if err = bc.rp.recover(bcStore); err != nil {
		return nil, errors.NewStackedErrorf(err, "failed to recover blockchain with RP %+v", *bc.rp)
	}

	// Get the genesis block from store
	genesisHash, err := bcStore.GetBlockHash(genesisBlockHeight)
	if err != nil {
		return nil, errors.NewStackedErrorf(err, "failed to get genesis block hash by height %v", genesisBlockHeight)
	}

	bc.genesisBlock, err = bcStore.GetBlock(genesisHash)
	if err != nil {
		return nil, errors.NewStackedErrorf(err, "failed to get genesis block by hash %v", genesisHash)
	}

	// Get the HEAD block from store
	var currentHeaderHash common.Hash
	if startHeight == -1 {
		currentHeaderHash, err = bcStore.GetHeadBlockHash()
		if err != nil {
			return nil, errors.NewStackedError(err, "failed to get HEAD block hash")
		}
	} else {
		// start from a specified height
		curHeight := uint64(startHeight)
		currentHeaderHash, err = bcStore.GetBlockHash(curHeight)
		if err != nil {
			return nil, errors.NewStackedError(err, "failed to get block hash at the specified height")
		}

		err = bcStore.PutHeadBlockHash(currentHeaderHash)
		if err != nil {
			return nil, errors.NewStackedError(err, "failed to update HEAD block hash")
		}
	}

	currentBlock, err := bcStore.GetBlock(currentHeaderHash)
	if err != nil {
		return nil, errors.NewStackedErrorf(err, "failed to get HEAD block by hash %v", currentHeaderHash)
	}
	bc.currentBlock.Store(currentBlock)

	// recover height-to-block mapping
	bc.recoverHeightIndices()

	td, err := bcStore.GetBlockTotalDifficulty(currentHeaderHash)
	if err != nil {
		return nil, errors.NewStackedErrorf(err, "failed to get HEAD block TD by hash %v", currentHeaderHash)
	}

	blockIndex := NewBlockIndex(currentHeaderHash, currentBlock.Header.Height, td)
	bc.blockLeaves = NewBlockLeaves()
	bc.blockLeaves.Add(blockIndex)

	return bc, nil
}

// AccountDB returns the account state database in blockchain.
func (bc *Blockchain) AccountDB() database.Database {
	return bc.accountStateDB
}

// CurrentBlock returns the HEAD block of the blockchain.
func (bc *Blockchain) CurrentBlock() *types.Block {
	return bc.currentBlock.Load().(*types.Block)
}

// UpdateCurrentBlock updates the HEAD block of the blockchain.
func (bc *Blockchain) UpdateCurrentBlock(block *types.Block) {
	bc.currentBlock.Store(block)
}

func (bc *Blockchain) AddBlockLeaves(blockIndex *BlockIndex) {
	bc.blockLeaves.Add(blockIndex)
}

func (bc *Blockchain) RemoveBlockLeaves(hash common.Hash) {
	bc.blockLeaves.Remove(hash)
}

// CurrentHeader returns the HEAD block header of the blockchain.
func (bc *Blockchain) CurrentHeader() *types.BlockHeader {
	return bc.CurrentBlock().Header
}

// GetCurrentState returns the state DB of the current block.
func (bc *Blockchain) GetCurrentState() (*state.Statedb, error) {
	block := bc.CurrentBlock()
	return state.NewStatedb(block.Header.StateHash, bc.accountStateDB)
}

// GetHeaderByHeight retrieves a block header by height.
func (bc *Blockchain) GetHeaderByHeight(height uint64) *types.BlockHeader {
	hash, err := bc.bcStore.GetBlockHash(height)
	if err != nil {
		bc.log.Debug("get block header by height failed, err %s. height %d", err, height)
		return nil
	}

	return bc.GetHeaderByHash(hash)
}

// GetHeaderByHash retrieves a block header by hash.
func (bc *Blockchain) GetHeaderByHash(hash common.Hash) *types.BlockHeader {
	header, err := bc.bcStore.GetBlockHeader(hash)
	if err != nil {
		bc.log.Warn("get block header by hash failed, err %s, hash: %v", err, hash)
		return nil
	}

	return header
}

// GetBlockByHash retrieves a block by hash.
func (bc *Blockchain) GetBlockByHash(hash common.Hash) *types.Block {
	block, err := bc.bcStore.GetBlock(hash)
	if err != nil {
		bc.log.Warn("get block by hash failed, err %s", err)
		return nil
	}

	return block
}

// GetState returns the state DB of the specified root hash.
func (bc *Blockchain) GetState(root common.Hash) (*state.Statedb, error) {
	return state.NewStatedb(root, bc.accountStateDB)
}

// GetStateByRootAndBlockHash will panic, since not supported
func (bc *Blockchain) GetStateByRootAndBlockHash(root, blockHash common.Hash) (*state.Statedb, error) {
	panic("unsupported")
}

// Genesis returns the genesis block of blockchain.
func (bc *Blockchain) Genesis() *types.Block {
	return bc.genesisBlock
}

// GetCurrentInfo return the current block and current state info
func (bc *Blockchain) GetCurrentInfo() (*types.Block, *state.Statedb, error) {
	block := bc.CurrentBlock()
	statedb, err := state.NewStatedb(block.Header.StateHash, bc.accountStateDB)
	return block, statedb, err
}

// WriteBlock writes the specified block to the blockchain store.
func (bc *Blockchain) WriteBlock(block *types.Block) error {
	startWriteBlockTime := time.Now()
	if err := bc.doWriteBlock(block); err != nil {
		return err
	}
	markTime := time.Since(startWriteBlockTime)
	metrics.MetricsWriteBlockMeter.Mark(markTime.Nanoseconds())
	return nil
}

// WriteHeader writes the specified head to the blockchain store, only used in lightchain.
func (bc *Blockchain) WriteHeader(*types.BlockHeader) error {
	return ErrNotSupported
}

func (bc *Blockchain) doWriteBlock(block *types.Block) error {
	bc.lock.Lock()
	defer bc.lock.Unlock()

	auditor := log.NewAuditor(bc.log)
	auditor.AuditEnter("doWriteBlock")
	auditor.Audit("elapse since last block: %v", time.Since(bc.lastBlockTime))
	defer auditor.AuditLeave()

	// validate block
	if err := bc.validateBlock(block); err != nil {
		return errors.NewStackedError(err, "failed to validate block")
	}
	auditor.Audit("succeed to validate block %v", block.HeaderHash)

	preHeader, err := bc.bcStore.GetBlockHeader(block.Header.PreviousBlockHash)
	if err != nil {
		return errors.NewStackedErrorf(err, "failed to get block header by hash %v", block.Header.PreviousBlockHash)
	}

	// Process the txs in the block and check the state root hash.
	var blockStatedb *state.Statedb
	var receipts []*types.Receipt
	if blockStatedb, receipts, err = bc.applyTxs(block, preHeader.StateHash); err != nil {
		return errors.NewStackedError(err, "failed to apply block txs")
	}
	auditor.Audit("succeed to apply %v txs and %v debts", len(block.Transactions), len(block.Debts))

	// Validate receipts root hash.
	if receiptsRootHash := types.ReceiptMerkleRootHash(receipts); !receiptsRootHash.Equal(block.Header.ReceiptHash) {
		return ErrBlockReceiptHashMismatch
	}

	// Validate state root hash.
	batch := bc.accountStateDB.NewBatch()
	committed := false
	defer func() {
		if !committed {
			batch.Rollback()
		}
	}()

	var stateRootHash common.Hash
	if stateRootHash, err = blockStatedb.Commit(batch); err != nil {
		return errors.NewStackedError(err, "failed to commit statedb changes to database batch")
	}
	auditor.Audit("succeed to commit statedb changes to batch")

	if !stateRootHash.Equal(block.Header.StateHash) {
		return ErrBlockStateHashMismatch
	}

	// Update block leaves and write the block into store.
	currentBlock := &types.Block{
		HeaderHash:   block.HeaderHash,
		Header:       block.Header.Clone(),
		Transactions: make([]*types.Transaction, len(block.Transactions)),
	}
	copy(currentBlock.Transactions, block.Transactions)

	if block.Debts != nil {
		currentBlock.Debts = make([]*types.Debt, len(block.Debts))
		copy(currentBlock.Debts, block.Debts)
	}

	var previousTd *big.Int
	if previousTd, err = bc.bcStore.GetBlockTotalDifficulty(block.Header.PreviousBlockHash); err != nil {
		return errors.NewStackedErrorf(err, "failed to get block TD by hash %v", block.Header.PreviousBlockHash)
	}

	currentTd := new(big.Int).Add(previousTd, block.Header.Difficulty)
	blockIndex := NewBlockIndex(currentBlock.HeaderHash, currentBlock.Header.Height, currentTd)
	isHead := true
	auditor.Audit("succeed to prepare block index")

	/////////////////////////////////////////////////////////////////
	// PAY ATTENTION TO THE ORDER OF WRITING DATA INTO DB.
	// OTHERWISE, THERE MAY BE INCONSISTENT DATA.
	// 1. Write account states
	// 2. Write receipts
	// 3. Write block
	/////////////////////////////////////////////////////////////////
	if err = batch.Commit(); err != nil {
		return errors.NewStackedError(err, "failed to batch commit statedb changes to database")
	}
	auditor.Audit("succeed to batch commit statedb chanages to database")

	if err = bc.rp.onPutBlockStart(block, bc.bcStore, isHead); err != nil {
		return errors.NewStackedErrorf(err, "failed to set recovery point before put block into store, isNewHead = %v", isHead)
	}

	if err = bc.bcStore.PutReceipts(block.HeaderHash, receipts); err != nil {
		return errors.NewStackedErrorf(err, "failed to save receipts into store, blockHash = %v, receipts count = %v", block.HeaderHash, len(receipts))
	}

	if err = bc.bcStore.PutBlock(block, currentTd, isHead); err != nil {
		return errors.NewStackedErrorf(err, "failed to save block into store, blockHash = %v, newTD = %v, isNewHead = %v", block.HeaderHash, currentTd, isHead)
	}
	auditor.Audit("succeed to save block into store, newHead = %v", isHead)

	bc.rp.onPutBlockEnd()

	// If the new block has larger TD, the canonical chain will be changed.
	// In this case, need to update the height-to-blockHash mapping for the new canonical chain.
	if isHead {
		largerHeight := block.Header.Height + 1
		if err = DeleteLargerHeightBlocks(bc.bcStore, largerHeight, bc.rp); err != nil {
			return errors.NewStackedErrorf(err, "failed to delete larger height blocks, height = %v", largerHeight)
		}
		auditor.Audit("succeed to delete larger height blocks, height = %v", largerHeight)

		previousHash := block.Header.PreviousBlockHash
		if err = OverwriteStaleBlocks(bc.bcStore, previousHash, bc.rp); err != nil {
			return errors.NewStackedErrorf(err, "failed to overwrite stale blocks, hash = %v", previousHash)
		}
		auditor.Audit("succeed to overwrite stale blocks, hash = %v", previousHash)
	}

	// update block header after meta info updated
	bc.blockLeaves.Add(blockIndex)
	bc.blockLeaves.Remove(block.Header.PreviousBlockHash)
	auditor.Audit("succeed to update block index, new = %v, old = %v", blockIndex.blockHash, block.Header.PreviousBlockHash)

	committed = true
	if isHead {
		//fmt.Printf("store currentBlock: %d", currentBlock.Header.Height)
		bc.currentBlock.Store(currentBlock)

		bc.blockLeaves.PurgeAsync(bc.bcStore, func(err error) {
			if err != nil {
				bc.log.Error(errors.NewStackedError(err, "failed to purge block").Error())
			}
		})

		event.ChainHeaderChangedEventMananger.Fire(block)
	}

	bc.lastBlockTime = time.Now()

	return nil
}

// validateBlock validates all blockhain independent fields in the block.
func (bc *Blockchain) validateBlock(block *types.Block) error {
	if block == nil {
		return types.ErrBlockHeaderNil
	}

	if err := ValidateBlockHeader(block.Header, bc.engine, bc.bcStore, bc); err != nil {
		return errors.NewStackedError(err, "failed to validate block header")
	}

	if err := block.Validate(); err != nil {
		return errors.NewStackedError(err, "failed to validate block")
	}

	if len(block.Transactions) == 0 {
		return ErrBlockEmptyTxs
	}

	if (types.GetTransactionsSize(block.Transactions[1:]) + types.GetDebtsSize(block.Debts)) > BlockByteLimit {
		return ErrBlockTooManyTxs
	}

	// Validate miner shard
	if common.IsShardEnabled() {
		if shard := block.GetShardNumber(); shard != common.LocalShardNumber {
			return fmt.Errorf("invalid shard number. block shard number is [%v], but local shard number is [%v]", shard, common.LocalShardNumber)
		}
	}

	return nil
}

// ValidateBlockHeader validates the specified header.
func ValidateBlockHeader(header *types.BlockHeader, engine consensus.Engine, bcStore store.BlockchainStore, chainReader consensus.ChainReader) error {
	if header == nil {
		return types.ErrBlockHeaderNil
	}

	// Validate timestamp
	if header.CreateTimestamp == nil {
		return ErrBlockCreateTimeNull
	}

	future := new(big.Int).SetInt64(time.Now().Unix() + futureBlockLimit)
	if header.CreateTimestamp.Cmp(future) > 0 {
		return ErrBlockCreateTimeInFuture
	}

	// Now, the extra data in block header should be empty except the genesis block.
	if header.Consensus != types.IstanbulConsensus && len(header.ExtraData) > 0 {
		return ErrBlockExtraDataNotEmpty
	}

	if err := engine.VerifyHeader(chainReader, header); err != nil {
		return errors.NewStackedError(err, "failed to verify header by consensus engine")
	}

	return nil
}

// GetStore returns the blockchain store instance.
func (bc *Blockchain) GetStore() store.BlockchainStore {
	return bc.bcStore
}

// applyTxs processes the txs in the specified block and returns the new state DB of the block.
// This method supposes the specified block is validated.
func (bc *Blockchain) applyTxs(block *types.Block, root common.Hash) (*state.Statedb, []*types.Receipt, error) {
	auditor := log.NewAuditor(bc.log)

	statedb, err := state.NewStatedb(root, bc.accountStateDB)
	if err != nil {
		return nil, nil, errors.NewStackedErrorf(err, "failed to create statedb by root hash %v", root)
	}

	//validate debts
	err = types.BatchValidateDebt(block.Debts, bc.debtVerifier)
	if err != nil {
		return nil, nil, errors.NewStackedError(err, "failed to batch validate debt")
	}

	// update debts
	for _, d := range block.Debts {
		err = bc.ApplyDebtWithoutVerify(statedb, d, block.Header.Creator)
		if err != nil {
			return nil, nil, errors.NewStackedError(err, "failed to apply debt")
		}
	}
	auditor.Audit("succeed to validate %v debts", len(block.Debts))

	// apply txs
	receipts, err := bc.applyRewardAndRegularTxs(statedb, block.Transactions[0], block.Transactions[1:], block.Header)
	if err != nil {
		return nil, nil, errors.NewStackedErrorf(err, "failed to apply reward and regular txs")
	}
	auditor.Audit("succeed to update stateDB for %v txs", len(block.Transactions))

	return statedb, receipts, nil
}

func (bc *Blockchain) applyRewardAndRegularTxs(statedb *state.Statedb, rewardTx *types.Transaction, regularTxs []*types.Transaction, blockHeader *types.BlockHeader) ([]*types.Receipt, error) {
	auditor := log.NewAuditor(bc.log)

	receipts := make([]*types.Receipt, len(regularTxs)+1)

	// validate and apply reward txs
	if err := txs.ValidateRewardTx(rewardTx, blockHeader); err != nil {
		return nil, errors.NewStackedError(err, "failed to validate reward tx")
	}

	rewardReceipt, err := txs.ApplyRewardTx(rewardTx, statedb)
	if err != nil {
		return nil, errors.NewStackedError(err, "failed to apply reward tx")
	}
	receipts[0] = rewardReceipt
	auditor.Audit("succeed to validate and apply reward tx")

	// batch validate signature to improve perf
	if err := types.BatchValidateTxs(regularTxs); err != nil {
		return nil, errors.NewStackedErrorf(err, "failed to batch validate %v txs", len(regularTxs))
	}
	auditor.Audit("succeed to batch validate (signature) %v txs", len(regularTxs))

	// process regular txs
	for i, tx := range regularTxs {
		txIdx := i + 1

		if err := tx.ValidateState(statedb, blockHeader.Height); err != nil {
			return nil, errors.NewStackedErrorf(err, "failed to validate tx[%v] against statedb", txIdx)
		}

		receipt, err := bc.ApplyTransaction(tx, txIdx, blockHeader.Creator, statedb, blockHeader)
		if err != nil {
			return nil, errors.NewStackedErrorf(err, "failed to apply tx[%v]", txIdx)
		}

		receipts[txIdx] = receipt
	}
	auditor.Audit("succeed to apply %v txs", len(regularTxs))

	return receipts, nil
}

// ApplyTransaction applies a transaction, changes corresponding statedb and generates its receipt
func (bc *Blockchain) ApplyTransaction(tx *types.Transaction, txIndex int, coinbase common.Address, statedb *state.Statedb,
	blockHeader *types.BlockHeader) (*types.Receipt, error) {
	ctx := &svm.Context{
		Tx:          tx,
		TxIndex:     txIndex,
		Statedb:     statedb,
		BlockHeader: blockHeader,
		BcStore:     bc.bcStore,
	}
	receipt, err := svm.Process(ctx, blockHeader.Height)
	if err != nil {
		return nil, errors.NewStackedError(err, "failed to process tx via svm")
	}

	return receipt, nil
}

// ApplyDebtWithoutVerify applies a debt and update statedb.
func (bc *Blockchain) ApplyDebtWithoutVerify(statedb *state.Statedb, d *types.Debt, coinbase common.Address) error {
	debtIndex, _ := bc.bcStore.GetDebtIndex(d.Hash)
	if debtIndex != nil {
		return fmt.Errorf("debt already packed, debt hash %s", d.Hash.Hex())
	}

	if !statedb.Exist(d.Data.Account) {
		statedb.CreateAccount(d.Data.Account)
	}

	// @todo handle contract
	if d.Data.Amount == nil {
		return types.ErrAmountNil
	}

	if d.Data.Amount.Sign() < 0 {
		return types.ErrAmountNegative
	}

	if d.Fee() == nil {
		return types.ErrAmountNil
	}

	if d.Fee().Sign() < 0 {
		return types.ErrAmountNegative
	}

	statedb.AddBalance(d.Data.Account, d.Data.Amount)
	statedb.AddBalance(coinbase, d.Fee())

	return nil
}

// DeleteLargerHeightBlocks deletes the height-to-hash mappings with larger height in the canonical chain.
func DeleteLargerHeightBlocks(bcStore store.BlockchainStore, largerHeight uint64, rp *recoveryPoint) error {
	// When recover the blockchain, the larger height block hash may be already deleted before program crash.
	if _, err := deleteCanonicalBlock(bcStore, largerHeight); err != nil {
		return errors.NewStackedErrorf(err, "failed to delete canonical block by height %v", largerHeight)
	}

	for i := largerHeight + 1; ; i++ {
		if rp != nil {
			rp.onDeleteLargerHeightBlocks(i)
		}

		deleted, err := deleteCanonicalBlock(bcStore, i)
		if err != nil {
			return errors.NewStackedErrorf(err, "failed to delete canonical block by height %v", i)
		}

		if !deleted {
			break
		}
	}

	if rp != nil {
		rp.onDeleteLargerHeightBlocks(0)
	}

	return nil
}

// deleteCanonicalBlock deletes the canonical block info for the specified height.
func deleteCanonicalBlock(bcStore store.BlockchainStore, height uint64) (bool, error) {
	hash, err := bcStore.GetBlockHash(height)
	if err == leveldbErrors.ErrNotFound {
		return false, nil
	}

	if err != nil {
		return false, errors.NewStackedErrorf(err, "failed to get block hash by height %v", height)
	}

	// delete the tx/debt indices
	block, err := bcStore.GetBlock(hash)
	if err != nil {
		return false, errors.NewStackedErrorf(err, "failed to get block by hash %v", hash)
	}

	if err = bcStore.DeleteIndices(block); err != nil {
		return false, errors.NewStackedErrorf(err, "failed to delete tx/debt indices of block %v", block.HeaderHash)
	}

	// delete the block hash in canonical chain.
	deleted, err := bcStore.DeleteBlockHash(height)
	if err != nil {
		return false, errors.NewStackedErrorf(err, "failed to delete block hash by height %v", height)
	}

	return deleted, nil
}

// OverwriteStaleBlocks overwrites the stale canonical height-to-hash mappings.
func OverwriteStaleBlocks(bcStore store.BlockchainStore, staleHash common.Hash, rp *recoveryPoint) error {
	var overwritten bool
	var err error

	// When recover the blockchain, the stale block hash my be already overwritten before program crash.
	if _, staleHash, err = overwriteSingleStaleBlock(bcStore, staleHash); err != nil {
		return errors.NewStackedErrorf(err, "failed to overwrite single stale block, hash = %v", staleHash)
	}

	for !staleHash.Equal(common.EmptyHash) {
		if rp != nil {
			rp.onOverwriteStaleBlocks(staleHash)
		}

		if overwritten, staleHash, err = overwriteSingleStaleBlock(bcStore, staleHash); err != nil {
			return errors.NewStackedErrorf(err, "failed to overwrite single stale block, hash = %v", staleHash)
		}

		if !overwritten {
			break
		}
	}

	if rp != nil {
		rp.onOverwriteStaleBlocks(common.EmptyHash)
	}

	return nil
}

func overwriteSingleStaleBlock(bcStore store.BlockchainStore, hash common.Hash) (overwritten bool, preBlockHash common.Hash, err error) {
	header, err := bcStore.GetBlockHeader(hash)
	if err != nil {
		return false, common.EmptyHash, errors.NewStackedErrorf(err, "failed to get block header by hash %v", hash)
	}

	canonicalHash, err := bcStore.GetBlockHash(header.Height)
	if err == nil {
		if hash.Equal(canonicalHash) {
			return false, header.PreviousBlockHash, nil
		}

		// delete the tx/debt indices in previous canonical chain.
		canonicalBlock, err := bcStore.GetBlock(canonicalHash)
		if err != nil {
			return false, common.EmptyHash, errors.NewStackedErrorf(err, "failed to get block by hash %v", canonicalHash)
		}

		if err = bcStore.DeleteIndices(canonicalBlock); err != nil {
			return false, common.EmptyHash, errors.NewStackedErrorf(err, "failed to delete tx/debt indices of block %v", canonicalBlock.HeaderHash)
		}
	}

	// add the tx/debt indices in new canonical chain.
	block, err := bcStore.GetBlock(hash)
	if err != nil {
		return false, common.EmptyHash, errors.NewStackedErrorf(err, "failed to get block by hash %v", hash)
	}

	if err = bcStore.AddIndices(block); err != nil {
		return false, common.EmptyHash, errors.NewStackedErrorf(err, "failed to add tx/debt indices of block %v", block.HeaderHash)
	}

	// update the block hash in canonical chain.
	if err = bcStore.PutBlockHash(header.Height, hash); err != nil {
		return false, common.EmptyHash, errors.NewStackedErrorf(err, "failed to put block height to hash map in canonical chain, height = %v, hash = %v", header.Height, hash)
	}

	return true, header.PreviousBlockHash, nil
}

// GetShardNumber returns the shard number of blockchain.
func (bc *Blockchain) GetShardNumber() (uint, error) {
	data, err := getShardInfo(bc.genesisBlock)
	if err != nil {
		return 0, errors.NewStackedError(err, "failed to get extra data in genesis block")
	}

	return data.ShardNumber, nil
}

// The following functions are only supported in lightclient
func (bc *Blockchain) PutCurrentHeader(header *types.BlockHeader) {
	panic("Not Supported")
}

func (bc *Blockchain) PutTd(td *big.Int) {
	panic("Not Supported")
}

func (bc *Blockchain) GetHeadRollbackEventManager() *event.EventManager {
	panic("Not Supported")
}

func (bc *Blockchain) recoverHeightIndices() {
<<<<<<< HEAD
	curBlock := bc.CurrentBlock()
	curHeight := curBlock.Header.Height
	chainHeight := curHeight
	curHash := curBlock.Header.Hash()
=======
	bc.log.Info("checking blockchain database...")
	curBlock := bc.CurrentBlock()
	curHeight := curBlock.Header.Height
	chainHeight := curHeight
	curHash  := curBlock.Header.Hash()
>>>>>>> a35be4c7
	numGetBlockByHeight := 0
	numGetBlockByHash := 0
	numIrrecoverable := 0
	for curHeight > 0 {
<<<<<<< HEAD
		bc.log.Info("checking blockchain database, height: %d", curHeight)
=======
		bc.log.Debug("checking blockchain database, height: %d", curHeight)
>>>>>>> a35be4c7
		if curBlock, err := bc.bcStore.GetBlockByHeight(curHeight); err != nil {
			bc.log.Error("height: %d, can't get block by height.", curHeight)
			if curBlock, err = bc.bcStore.GetBlock(curHash); err != nil {
				bc.log.Error("height: %d, can't get block by hash %v.", curHeight, curHash)
				curHash = common.EmptyHash
				numIrrecoverable++
			} else {
				// get block by hash successfully
				// recover the heightToBlock map
				bc.log.Info("height: %d, try to recover block by hash %v.", curHeight, curHash)
				if err := bc.bcStore.RecoverHeightToBlockMap(curBlock); err != nil {
					bc.log.Error("height: %d, can't recover block by hash %v.", curHeight, curHash)
				}
				curHash = curBlock.Header.PreviousBlockHash
				numGetBlockByHash++
			}
		} else {
			// get block by height successfully
			curHash = curBlock.Header.PreviousBlockHash
			numGetBlockByHeight++
		}
		curHeight--
	}
	bc.log.Info("Blockchain database checked, chainHeight: %d, numGetBlockByHeight: %d, numGetBlockByHash: %d, numIrrecoverable: %d", chainHeight, numGetBlockByHeight, numGetBlockByHash, numIrrecoverable)
}<|MERGE_RESOLUTION|>--- conflicted
+++ resolved
@@ -764,27 +764,16 @@
 }
 
 func (bc *Blockchain) recoverHeightIndices() {
-<<<<<<< HEAD
+	bc.log.Info("checking blockchain database...")
 	curBlock := bc.CurrentBlock()
 	curHeight := curBlock.Header.Height
 	chainHeight := curHeight
 	curHash := curBlock.Header.Hash()
-=======
-	bc.log.Info("checking blockchain database...")
-	curBlock := bc.CurrentBlock()
-	curHeight := curBlock.Header.Height
-	chainHeight := curHeight
-	curHash  := curBlock.Header.Hash()
->>>>>>> a35be4c7
 	numGetBlockByHeight := 0
 	numGetBlockByHash := 0
 	numIrrecoverable := 0
 	for curHeight > 0 {
-<<<<<<< HEAD
-		bc.log.Info("checking blockchain database, height: %d", curHeight)
-=======
 		bc.log.Debug("checking blockchain database, height: %d", curHeight)
->>>>>>> a35be4c7
 		if curBlock, err := bc.bcStore.GetBlockByHeight(curHeight); err != nil {
 			bc.log.Error("height: %d, can't get block by height.", curHeight)
 			if curBlock, err = bc.bcStore.GetBlock(curHash); err != nil {
