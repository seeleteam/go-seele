/**
* @file
* @copyright defined in go-seele/LICENSE
 */

package core

import (
	"errors"
	"sync"

	"github.com/seeleteam/go-seele/core/store"
	"github.com/seeleteam/go-seele/core/types"
)

// ErrBlockHashMismatch is returned when block hash does not match the header hash.
var ErrBlockHashMismatch = errors.New("block header hash mismatch")

// ErrBlockTxsHashMismatch is returned when block transations hash does not match
// the transaction root hash in header.
var ErrBlockTxsHashMismatch = errors.New("block transactions root hash mismatch")

// Blockchain represents the block chain with a genesis block. The Blockchain manages
// blocks insertion, deletion, reorganizations and persistence with a given database.
// This is a thread safe structure.
type Blockchain struct {
	mutex       sync.RWMutex
	bcStore     store.BlockchainStore
	headerChain *HeaderChain

	genesisBlock *types.Block
	currentBlock *types.Block
}

// NewBlockchain returns a initialized block chain with given store.
func NewBlockchain(bcStore store.BlockchainStore) (*Blockchain, error) {
	bc := &Blockchain{
		bcStore: bcStore,
	}

	var err error
	bc.headerChain, err = NewHeaderChain(bcStore)
	if err != nil {
		return nil, err
	}

	// Get genesis block from store
	genesisHash, err := bcStore.GetBlockHash(genesisBlockHeight)
	if err != nil {
		return nil, err
	}

	bc.genesisBlock, err = bcStore.GetBlock(genesisHash)
	if err != nil {
		return nil, err
	}

	// Get HEAD block from store
	currentHeaderHash, err := bcStore.GetHeadBlockHash()
	if err != nil {
		return nil, err
	}

	bc.currentBlock, err = bcStore.GetBlock(currentHeaderHash)
	if err != nil {
		return nil, err
	}

	return bc, nil
}

<<<<<<< HEAD
// WriteBlock adds one block to blockchain and saves it to db
func (bc *Blockchain) WriteBlock(block *types.Block) error {
	// TODO:
	return nil
}

// CurrentBlock return head block of blockchain
func (bc *Blockchain) CurrentBlock() *types.Block {
	// TODO:
=======
// CurrentBlock returns the HEAD block of blockchain.
func (bc *Blockchain) CurrentBlock() *types.Block {
	bc.mutex.RLock()
	defer bc.mutex.RUnlock()

	return bc.currentBlock
}

// WriteBlock writes the block to the blockchain store.
func (bc *Blockchain) WriteBlock(block *types.Block) error {
	if !block.HeaderHash.Equal(block.Header.Hash()) {
		return ErrBlockHashMismatch
	}

	txsHash := types.MerkleRootHash(block.Transactions)
	if !txsHash.Equal(block.Header.TxHash) {
		return ErrBlockTxsHashMismatch
	}

	bc.mutex.Lock()
	defer bc.mutex.Unlock()

	newTd, err := bc.headerChain.validateNewHeader(block.Header)
	if err != nil {
		return err
	}

	err = bc.bcStore.PutBlock(block, newTd, true)
	if err != nil {
		return err
	}

	bc.currentBlock = &types.Block{
		HeaderHash:   block.HeaderHash,
		Header:       block.Header.Clone(),
		Transactions: make([]*types.Transaction, len(block.Transactions)),
	}

	copy(bc.currentBlock.Transactions, block.Transactions)

	bc.headerChain.currentHeaderHash = bc.currentBlock.HeaderHash
	bc.headerChain.currentHeader = bc.currentBlock.Header

>>>>>>> 5d1cf721
	return nil
}<|MERGE_RESOLUTION|>--- conflicted
+++ resolved
@@ -69,17 +69,6 @@
 	return bc, nil
 }
 
-<<<<<<< HEAD
-// WriteBlock adds one block to blockchain and saves it to db
-func (bc *Blockchain) WriteBlock(block *types.Block) error {
-	// TODO:
-	return nil
-}
-
-// CurrentBlock return head block of blockchain
-func (bc *Blockchain) CurrentBlock() *types.Block {
-	// TODO:
-=======
 // CurrentBlock returns the HEAD block of blockchain.
 func (bc *Blockchain) CurrentBlock() *types.Block {
 	bc.mutex.RLock()
@@ -123,6 +112,5 @@
 	bc.headerChain.currentHeaderHash = bc.currentBlock.HeaderHash
 	bc.headerChain.currentHeader = bc.currentBlock.Header
 
->>>>>>> 5d1cf721
 	return nil
 }