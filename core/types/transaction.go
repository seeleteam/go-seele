--- conflicted
+++ resolved
@@ -203,16 +203,12 @@
 
 // Validate performs a complete check for the transaction of local shard and returns nil if valid otherwise an error.
 func (tx *Transaction) Validate(statedb stateDB) error {
-<<<<<<< HEAD
-	// verify shard
-=======
 	// validate state independent fields
 	if err := tx.validate(); err != nil {
 		return err
 	}
 
 	// validate shard of from/to address
->>>>>>> cf8c7616
 	if common.IsShardEnabled() {
 		if fromShardNum := tx.Data.From.Shard(); fromShardNum != common.LocalShardNumber {
 			return fmt.Errorf("invalid from address, shard number is [%v], but coinbase shard number is [%v]", fromShardNum, common.LocalShardNumber)
@@ -224,17 +220,8 @@
 			return fmt.Errorf("invalid to address, shard number is [%v], but coinbase shard number is [%v]", toShardNum, common.LocalShardNumber)
 		}
 	}
-
-<<<<<<< HEAD
-	// verify without state
-	if err := tx.ValidateWithoutState(); err != nil {
-		return err
-	}
-
-	// verify state
-=======
+  
 	// validate state dependent fields
->>>>>>> cf8c7616
 	if balance := statedb.GetBalance(tx.Data.From); tx.Data.Amount.Cmp(balance) > 0 {
 		return fmt.Errorf("balance is not enough, account %s, have %d, want %d", tx.Data.From.ToHex(), balance, tx.Data.Amount)
 	}
@@ -243,38 +230,18 @@
 		return ErrNonceTooLow
 	}
 
-<<<<<<< HEAD
-	return nil
-}
-
-// ValidateWithoutState performs a state independent check for the transaction and returns nil if valid otherwise an error.
-func (tx *Transaction) ValidateWithoutState() error {
-	if tx.Data == nil || tx.Data.Amount == nil {
-		return ErrAmountNil
-	}
-
-	if tx.Data.Amount.Sign() < 0 {
-		return ErrAmountNegative
-	}
-
-	if err := validatePayload(tx.Data.To, tx.Data.Payload); err != nil {
-		return err
-	}
-
-=======
 	// vaildate signature
->>>>>>> cf8c7616
 	if tx.Signature == nil {
 		return ErrSigMissing
 	}
 
+  if !tx.Signature.Verify(tx.Data.From, txDataHash.Bytes()) {
+		return ErrSigInvalid
+	}
+  
 	txDataHash := crypto.MustHash(tx.Data)
 	if !txDataHash.Equal(tx.Hash) {
 		return ErrHashMismatch
-	}
-
-	if !tx.Signature.Verify(tx.Data.From, txDataHash.Bytes()) {
-		return ErrSigInvalid
 	}
 
 	return nil
