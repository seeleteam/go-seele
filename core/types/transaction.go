--- conflicted
+++ resolved
@@ -190,24 +190,11 @@
 
 // Validate performs a complete check for the transaction of local shard and returns nil if valid otherwise an error.
 func (tx *Transaction) Validate(statedb stateDB) error {
-<<<<<<< HEAD
 	// verify shard
-	if fromShardNum := tx.Data.From.Shard(); fromShardNum != common.LocalShardNumber {
-		return fmt.Errorf("invalid from address, shard number is [%v], but coinbase shard number is [%v]", fromShardNum, common.LocalShardNumber)
-=======
-	if tx.Data == nil || tx.Data.Amount == nil {
-		return ErrAmountNil
-	}
-
-	if tx.Data.Amount.Sign() < 0 {
-		return ErrAmountNegative
-	}
-
 	if common.IsShardEnabled() {
 		if fromShardNum := tx.Data.From.Shard(); fromShardNum != common.LocalShardNumber {
 			return fmt.Errorf("invalid from address, shard number is [%v], but coinbase shard number is [%v]", fromShardNum, common.LocalShardNumber)
 		}
->>>>>>> 0a40afa5
 	}
 
 	if tx.Data.To != nil && common.IsShardEnabled() {
