/**
* @file
* @copyright defined in go-seele/LICENSE
 */

package types

import (
	"crypto/ecdsa"
	"errors"
	"fmt"
	"math/big"
	"runtime"
	"sync"

	"github.com/seeleteam/go-seele/common"
	"github.com/seeleteam/go-seele/crypto"
	"github.com/seeleteam/go-seele/trie"
)

const (
	defaultMaxPayloadSize = 32 * 1024

	// TransactionPreSize is the transaction size excluding payload size
	TransactionPreSize = 169
)

var (
	// ErrAmountNegative is returned when the transaction amount is negative.
	ErrAmountNegative = errors.New("amount is negative")

	// ErrAmountNil is returned when the transation amount is nil.
	ErrAmountNil = errors.New("amount is null")

	// ErrFeeNegative is returned when the transaction fee is negative.
	ErrFeeNegative = errors.New("failed to create tx, fee can't be negative or zero")

	// ErrFeeNil is returned when the transaction fee is nil.
	ErrFeeNil = errors.New("failed to create tx, fee is nil")

	// ErrHashMismatch is returned when the transaction hash and data mismatch.
	ErrHashMismatch = errors.New("hash mismatch")

	// ErrPayloadOversized is returned when the payload size is larger than the MaxPayloadSize.
	ErrPayloadOversized = errors.New("oversized payload")

	// ErrPayloadEmpty is returned when create or call a contract without payload.
	ErrPayloadEmpty = errors.New("empty payload")

	// ErrTimestampMismatch is returned when the timestamp of the miner reward tx doesn't match with the block timestamp.
	ErrTimestampMismatch = errors.New("timestamp mismatch")

	// ErrSigInvalid is returned when the transaction signature is invalid.
	ErrSigInvalid = errors.New("signature is invalid")

	// ErrSigMissing is returned when the transaction signature is missing.
	ErrSigMissing = errors.New("signature missing")

	emptyTxRootHash = common.EmptyHash

	// MaxPayloadSize limits the payload size to prevent malicious transactions.
	MaxPayloadSize = defaultMaxPayloadSize
)

// TransactionData wraps the data in a transaction.
type TransactionData struct {
	From         common.Address // From is the address of the sender
	To           common.Address // To is the receiver address, and empty address is used to create contract
	Amount       *big.Int       // Amount is the amount to be transferred
	AccountNonce uint64         // AccountNonce is the nonce of the sender account
	Fee          *big.Int       // Transaction Fee
	Timestamp    uint64         // Timestamp is used for the miner reward transaction, referring to the block timestamp
	Payload      common.Bytes   // Payload is the extra data of the transaction
}

// Transaction represents a transaction in the blockchain.
type Transaction struct {
	Hash      common.Hash      // Hash is the hash of the transaction data
	Data      TransactionData  // Data is the transaction data
	Signature crypto.Signature // Signature is the signature of the transaction
}

type indexInBlock struct {
	BlockHash common.Hash
	Index     uint // index in block body
}

// TxIndex represents an index that used to query block info by tx hash.
type TxIndex indexInBlock

type stateDB interface {
	GetBalance(common.Address) *big.Int
	GetNonce(common.Address) uint64
}

// GetTransactionsSize return the transaction size
func GetTransactionsSize(txs []*Transaction) int {
	size := 0
	for _, tx := range txs {
		size += tx.Size()
	}
	return size
}

// Size return the transaction size
func (tx *Transaction) Size() int {
	return TransactionPreSize + len(tx.Data.Payload)
}

// NewTransaction creates a new transaction to transfer asset.
// The transaction data hash is also calculated.
func NewTransaction(from, to common.Address, amount *big.Int, fee *big.Int, nonce uint64) (*Transaction, error) {
	return newTx(from, to, amount, fee, nonce, nil)
}

func newTx(from common.Address, to common.Address, amount *big.Int, fee *big.Int, nonce uint64, payload []byte) (*Transaction, error) {
	txData := TransactionData{
		From:         from,
		To:           to,
		AccountNonce: nonce,
		Payload:      common.CopyBytes(payload),
	}

	if amount != nil {
		txData.Amount = new(big.Int).Set(amount)
	}

	if fee != nil {
		txData.Fee = new(big.Int).Set(fee)
	}

	if txData.Payload == nil {
		txData.Payload = make([]byte, 0)
	}

	tx := &Transaction{
		Data:      txData,
		Signature: crypto.Signature{Sig: make([]byte, 0)},
	}

	if err := tx.ValidateWithoutState(false, true); err != nil {
		return nil, err
	}

	tx.Hash = crypto.MustHash(txData)

	return tx, nil
}

// ValidateWithoutState validates state independent fields in tx.
func (tx Transaction) ValidateWithoutState(signNeeded bool, shardNeeded bool) error {
	// validate amount
	if tx.Data.Amount == nil {
		return ErrAmountNil
	}

	if tx.Data.Amount.Sign() < 0 {
		return ErrAmountNegative
	}

	// validate fee
	if tx.Data.Fee == nil {
		return ErrFeeNil
	}

	if tx.Data.Fee.Sign() <= 0 {
		return ErrFeeNegative
	}

	// validate payload
	if len(tx.Data.Payload) > MaxPayloadSize {
		return ErrPayloadOversized
	}

	if (tx.Data.To.IsEmpty() || tx.Data.To.Type() == common.AddressTypeContract) && len(tx.Data.Payload) == 0 {
		return ErrPayloadEmpty
	}

	// validate shard of from address
	if shardNeeded {
		if common.IsShardEnabled() {
			if fromShardNum := tx.Data.From.Shard(); fromShardNum != common.LocalShardNumber {
				return fmt.Errorf("invalid from address, shard number is [%v], but coinbase shard number is [%v]", fromShardNum, common.LocalShardNumber)
			}
		}
<<<<<<< HEAD

=======
>>>>>>> 1cc6fa33
	}

	// vaildate signature
	if !signNeeded {
		return nil
	}

	if len(tx.Signature.Sig) == 0 {
		return ErrSigMissing
	}

	txDataHash := crypto.MustHash(tx.Data)
	if !txDataHash.Equal(tx.Hash) {
		return ErrHashMismatch
	}

	if !tx.Signature.Verify(tx.Data.From, txDataHash.Bytes()) {
		return ErrSigInvalid
	}

	return nil
}

// NewContractTransaction returns a transaction to create a smart contract.
func NewContractTransaction(from common.Address, amount *big.Int, fee *big.Int, nonce uint64, code []byte) (*Transaction, error) {
	return newTx(from, common.EmptyAddress, amount, fee, nonce, code)
}

// NewMessageTransaction returns a transation with the specified message.
func NewMessageTransaction(from, to common.Address, amount *big.Int, fee *big.Int, nonce uint64, msg []byte) (*Transaction, error) {
	return newTx(from, to, amount, fee, nonce, msg)
}

// NewRewardTransaction creates a reward transaction for the specified miner with the specified reward and block timestamp.
func NewRewardTransaction(miner common.Address, reward *big.Int, timestamp uint64) (*Transaction, error) {
	if reward == nil {
		return nil, ErrAmountNil
	}

	if reward.Sign() < 0 {
		return nil, ErrAmountNegative
	}

	rewardTxData := TransactionData{
		From:      common.Address{},
		To:        miner,
		Amount:    new(big.Int).Set(reward),
		Fee:       big.NewInt(0),
		Timestamp: timestamp,
		Payload:   make([]byte, 0),
	}

	rewardTx := &Transaction{
		Hash:      crypto.MustHash(rewardTxData),
		Data:      rewardTxData,
		Signature: crypto.Signature{Sig: make([]byte, 0)},
	}

	return rewardTx, nil
}

// Sign signs the transaction with the specified private key.
func (tx *Transaction) Sign(privKey *ecdsa.PrivateKey) {
	tx.Hash = crypto.MustHash(tx.Data)
	tx.Signature = *crypto.MustSign(privKey, tx.Hash.Bytes())
}

// Validate validates all fields in tx.
func (tx *Transaction) Validate(statedb stateDB) error {
	if err := tx.ValidateWithoutState(true, true); err != nil {
		return err
	}

	return tx.ValidateState(statedb)
}

// ValidateState validates state dependent fields in tx.
func (tx *Transaction) ValidateState(statedb stateDB) error {
	consumed := new(big.Int).Add(tx.Data.Amount, tx.Data.Fee)
	if balance := statedb.GetBalance(tx.Data.From); consumed.Cmp(balance) > 0 {
		return fmt.Errorf("balance is not enough, account:%s, balance:%v, amount:%v, fee:%v", tx.Data.From.ToHex(), balance, tx.Data.Amount, tx.Data.Fee)
	}

	if accountNonce := statedb.GetNonce(tx.Data.From); tx.Data.AccountNonce < accountNonce {
		return fmt.Errorf("nonce is too small, acount:%s, tx nonce:%d, state db nonce:%d", tx.Data.From.ToHex(), tx.Data.AccountNonce, accountNonce)
	}

	return nil
}

// CalculateHash calculates and returns the transaction hash.
func (tx *Transaction) CalculateHash() common.Hash {
	return crypto.MustHash(tx.Data)
}

// MerkleRootHash calculates and returns the merkle root hash of the specified transactions.
// If the given transactions are empty, return empty hash.
func MerkleRootHash(txs []*Transaction) common.Hash {
	if len(txs) == 0 {
		return emptyTxRootHash
	}

	emptyTrie, err := trie.NewTrie(common.EmptyHash, make([]byte, 0), nil)
	if err != nil {
		panic(err)
	}

	for _, tx := range txs {
		buff := common.SerializePanic(tx)
		if tx.Hash != common.EmptyHash {
			emptyTrie.Put(tx.Hash.Bytes(), buff)
		} else {
			emptyTrie.Put(tx.CalculateHash().Bytes(), buff)
		}
	}

	return emptyTrie.Hash()
}

// BatchValidateTxs validates the state independent fields of specified txs in multiple threads.
// Because the signature verification is time consuming (see test Benchmark_Transaction_ValidateWithoutState),
// once a block includes too many txs (e.g. 5000), the txs validation will consume too much time.
func BatchValidateTxs(txs []*Transaction) error {
	len := len(txs)
	threads := runtime.NumCPU() / 4 // in case of CPU 100%

	// single thread for few CPU kernel or few txs to validate.
	if threads <= 1 || len < threads {
		for _, tx := range txs {
			if err := tx.ValidateWithoutState(true, true); err != nil {
				return err
			}
		}

		return nil
	}

	// parallel validates txs
	var err error
	wg := sync.WaitGroup{}

	for i := 0; i < threads; i++ {
		wg.Add(1)
		go func(offset int) {
			defer wg.Done()

			for j := offset; j < len && err == nil; j += threads {
				if e := txs[j].ValidateWithoutState(true, true); e != nil {
					if err != nil {
						err = e
					}

					break
				}
			}
		}(i)
	}

	wg.Wait()

	return err
}<|MERGE_RESOLUTION|>--- conflicted
+++ resolved
@@ -183,10 +183,6 @@
 				return fmt.Errorf("invalid from address, shard number is [%v], but coinbase shard number is [%v]", fromShardNum, common.LocalShardNumber)
 			}
 		}
-<<<<<<< HEAD
-
-=======
->>>>>>> 1cc6fa33
 	}
 
 	// vaildate signature
