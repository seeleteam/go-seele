--- conflicted
+++ resolved
@@ -119,17 +119,12 @@
 		txData.Payload = make([]byte, 0)
 	}
 
-<<<<<<< HEAD
-	tx := &Transaction{Data: txData}
-	if err := tx.validate(false); err != nil {
-=======
 	tx := &Transaction{
 		Data:      txData,
 		Signature: crypto.Signature{Sig: make([]byte, 0)},
 	}
 
-	if err := tx.validate(); err != nil {
->>>>>>> d7d0d2f2
+	if err := tx.validate(false); err != nil {
 		return nil, err
 	}
 
@@ -259,23 +254,6 @@
 		return ErrNonceTooLow
 	}
 
-<<<<<<< HEAD
-=======
-	// vaildate signature
-	if len(tx.Signature.Sig) == 0 {
-		return ErrSigMissing
-	}
-
-	txDataHash := crypto.MustHash(tx.Data)
-	if !txDataHash.Equal(tx.Hash) {
-		return ErrHashMismatch
-	}
-
-	if !tx.Signature.Verify(tx.Data.From, txDataHash.Bytes()) {
-		return ErrSigInvalid
-	}
-
->>>>>>> d7d0d2f2
 	return nil
 }
 
