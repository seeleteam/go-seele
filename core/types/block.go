--- conflicted
+++ resolved
@@ -17,18 +17,11 @@
 	PreviousBlockHash common.Hash    // PreviousBlockHash represents the hash of the parent block
 	Creator           common.Address // Creator is the coinbase of the miner which mined the block
 	StateHash         common.Hash    // StateHash is the root hash of the state trie
-<<<<<<< HEAD
-	TxHash            common.Hash    // TxHash is the root hash of the transaction trie
-	Difficulty        *big.Int       // Difficulty is the difficulty of the block
-	Height            uint64         // Height is the number of the block
-	CreateTimestamp   *big.Int       // CreateTimestamp is the unix time when the block is created
-=======
 	TxHash            common.Hash    // TxHash is the root hash of the transaction merkle tree
 	ReceiptHash       common.Hash    // ReceiptHash is the root hash of the receipt merkle tree
 	Difficulty        *big.Int       // Difficulty is the difficulty of the block
 	Height            uint64         // Height is the number of the block
 	CreateTimestamp   *big.Int       // CreateTimestamp is the timestamp when the block is created
->>>>>>> 4d843066
 	Nonce             uint64         // Nonce is the pow of the block
 }
 
