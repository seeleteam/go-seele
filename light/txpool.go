--- conflicted
+++ resolved
@@ -6,13 +6,10 @@
 package light
 
 import (
-<<<<<<< HEAD
-=======
 	"errors"
 	"fmt"
 	"sync"
 
->>>>>>> a746f86d
 	"github.com/seeleteam/go-seele/common"
 	"github.com/seeleteam/go-seele/core/types"
 	"github.com/seeleteam/go-seele/log"
@@ -49,8 +46,25 @@
 		return fmt.Errorf("Failed to validate tx, %v", err.Error())
 	}
 
-<<<<<<< HEAD
-	return pool, nil
+	pool.mutex.Lock()
+	defer pool.mutex.Unlock()
+
+	if pool.pending[tx.Hash] != nil {
+		return fmt.Errorf("transaction already exists, hash is %v", tx.Hash.ToHex())
+	}
+
+	request := &odrAddTx{Tx: *tx}
+	if err := pool.odrBackend.sendRequest(request); err != nil {
+		return fmt.Errorf("Failed to send request to peers, %v", err.Error())
+	}
+
+	if len(request.Error) > 0 {
+		return errors.New(request.Error)
+	}
+
+	pool.pending[tx.Hash] = tx
+
+	return nil
 }
 
 // AddTransaction adds a single transaction into the pool if it is valid and returns nil.
@@ -72,25 +86,4 @@
 // GetPendingTxCount return the total number of pending transactions in the transaction pool.
 func (pool *LightPool) GetPendingTxCount() int {
 	return 0
-=======
-	pool.mutex.Lock()
-	defer pool.mutex.Unlock()
-
-	if pool.pending[tx.Hash] != nil {
-		return fmt.Errorf("transaction already exists, hash is %v", tx.Hash.ToHex())
-	}
-
-	request := &odrAddTx{Tx: *tx}
-	if err := pool.odrBackend.sendRequest(request); err != nil {
-		return fmt.Errorf("Failed to send request to peers, %v", err.Error())
-	}
-
-	if len(request.Error) > 0 {
-		return errors.New(request.Error)
-	}
-
-	pool.pending[tx.Hash] = tx
-
-	return nil
->>>>>>> a746f86d
 }