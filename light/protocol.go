/**
*  @file
*  @copyright defined in go-seele/LICENSE
 */

package light

import (
	"errors"
	"sync"
	"time"

	"github.com/seeleteam/go-seele/common"
	"github.com/seeleteam/go-seele/core/state"
	"github.com/seeleteam/go-seele/core/store"
	"github.com/seeleteam/go-seele/core/types"
	"github.com/seeleteam/go-seele/log"
	"github.com/seeleteam/go-seele/p2p"
)

const (
	statusDataMsgCode           uint16 = 0
	announceRequestCode         uint16 = 1
	announceCode                uint16 = 2
	syncHashRequestCode         uint16 = 3
	syncHashResponseCode        uint16 = 4
	downloadHeadersRequestCode  uint16 = 5
	downloadHeadersResponseCode uint16 = 6

	protocolMsgCodeLength uint16 = 9
	msgWaitTimeout               = time.Second * 120
)

var (
	errReadChain = errors.New("Load message from chain err")
)

type BlockChain interface {
	CurrentBlock() *types.Block
	GetCurrentState() (*state.Statedb, error)
	GetStore() store.BlockchainStore
	WriteHeader(*types.BlockHeader) error
}

type TransactionPool interface {
	AddTransaction(tx *types.Transaction) error
}

func codeToStr(code uint16) string {
	switch code {
	case statusDataMsgCode:
		return "statusDataMsgCode"
	case announceRequestCode:
		return "announceRequestCode"
	case announceCode:
		return "announceCode"
	case syncHashRequestCode:
		return "syncHashRequestCode"
	case syncHashResponseCode:
		return "syncHashResponseCode"
	}

	return "unknown"
}

// SeeleProtocol service implementation of seele
type LightProtocol struct {
	p2p.Protocol

	bServerMode              bool
	networkID                uint64
	txPool                   TransactionPool
	chain                    BlockChain
	peerSet                  *peerSet
	odrBackend               *odrBackend
	downloader               *Downloader
	wg                       sync.WaitGroup
	quitCh                   chan struct{}
	syncCh                   chan struct{}
	chainHeaderChangeChannel chan common.Hash
	log                      *log.SeeleLog
}

// NewLightProtocol create LightProtocol
func NewLightProtocol(networkID uint64, txPool TransactionPool, chain BlockChain, serverMode bool, odrBackend *odrBackend, log *log.SeeleLog) (s *LightProtocol, err error) {
	s = &LightProtocol{
		Protocol: p2p.Protocol{
			Name:    LightProtoName,
			Version: LightSeeleVersion,
			Length:  protocolMsgCodeLength,
		},
		bServerMode: serverMode,
		networkID:   networkID,
		txPool:      txPool,
		chain:       chain,
		log:         log,
		odrBackend:  odrBackend,
		quitCh:      make(chan struct{}),
		syncCh:      make(chan struct{}),
		peerSet:     newPeerSet(),
	}

	if !serverMode {
		s.downloader = newDownloader(chain)
	}

	s.Protocol.AddPeer = s.handleAddPeer
	s.Protocol.DeletePeer = s.handleDelPeer
	s.Protocol.GetPeer = s.handleGetPeer
	return s, nil
}

func (sp *LightProtocol) Start() {
	sp.log.Debug("SeeleProtocol.Start called!")
	if !sp.bServerMode {
		go sp.syncer()
	}
}

// Stop stops protocol, called when seeleService quits.
func (sp *LightProtocol) Stop() {
	close(sp.quitCh)
	close(sp.syncCh)
	sp.wg.Wait()
}

// syncer try to synchronise with remote peer
func (sp *LightProtocol) syncer() {
	defer sp.downloader.Terminate()
	defer sp.wg.Done()
	sp.wg.Add(1)

	forceSync := time.NewTicker(forceSyncInterval)
	for {
		select {
		case <-sp.syncCh:
			go sp.synchronise(sp.peerSet.bestPeer(common.LocalShardNumber))
		case <-forceSync.C:
			go sp.synchronise(sp.peerSet.bestPeer(common.LocalShardNumber))
		case <-sp.quitCh:
			return
		}
	}
}

func (sp *LightProtocol) synchronise(p *peer) {
	if p == nil {
		return
	}

	if common.PrintExplosionLog {
		sp.log.Debug("sp.synchronise called.")
	}

	block := sp.chain.CurrentBlock()
	localTD, err := sp.chain.GetStore().GetBlockTotalDifficulty(block.HeaderHash)
	if err != nil {
		sp.log.Error("sp.synchronise GetBlockTotalDifficulty err.[%s]", err)
		return
	}
	_, pTd := p.Head()

	// if total difficulty is not smaller than remote peer td, then do not need synchronise.
	if localTD.Cmp(pTd) >= 0 {
		return
	}

	err = sp.downloader.synchronise(p)
	if err != nil {
		if err == ErrIsSynchronising {
			sp.log.Info("exit synchronise as it is already running.")
		} else {
			sp.log.Error("synchronise err. %s", err)
		}
	}
}

func (sp *LightProtocol) handleAddPeer(p2pPeer *p2p.Peer, rw p2p.MsgReadWriter) {
	if sp.peerSet.Find(p2pPeer.Node.ID) != nil {
		sp.log.Error("handleAddPeer called, but peer of this public-key has already existed, so need quit!")
		return
	}

	newPeer := newPeer(LightSeeleVersion, p2pPeer, rw, sp.log, sp)

	block := sp.chain.CurrentBlock()
	head := block.HeaderHash
	localTD, err := sp.chain.GetStore().GetBlockTotalDifficulty(head)
	if err != nil {
		return
	}

	genesisBlock, err := sp.chain.GetStore().GetBlockByHeight(0)
	if err != nil {
		return
	}

	if err := newPeer.handShake(sp.networkID, localTD, head, block.Header.Height, genesisBlock.HeaderHash); err != nil {
		sp.log.Error("handleAddPeer err. %s", err)
		if sp.bServerMode {
			// todo. light protocol need quit, but seeleprotocol can run normally.
		} else {
			// just quit connection.
			newPeer.Disconnect(DiscHandShakeErr)
		}
		return
	}

	if sp.bServerMode {
		if err := newPeer.sendAnnounce(0, 0); err != nil {
			sp.log.Error("sendAnnounce err. %s", err)
			newPeer.Disconnect(DiscAnnounceErr)
			return
		}
	}

	sp.log.Info("add peer %s -> %s to LightProtocol.", p2pPeer.LocalAddr(), p2pPeer.RemoteAddr())
	sp.peerSet.Add(newPeer)
	go sp.handleMsg(newPeer)
}

func (sp *LightProtocol) handleGetPeer(address common.Address) interface{} {
	if p := sp.peerSet.peerMap[address]; p != nil {
		return p.Info()
	}

	return nil
}

func (sp *LightProtocol) handleDelPeer(peer *p2p.Peer) {
	sp.log.Debug("delete peer from peer set. %s", peer.Node)
	if p := sp.peerSet.Find(peer.Node.ID); p != nil {
		p.close()
	}

	sp.peerSet.Remove(peer.Node.ID)
}

func (sp *LightProtocol) handleMsg(peer *peer) {
handler:
	for {
		msg, err := peer.rw.ReadMsg()
		if err != nil {
			sp.log.Error("get error when read msg from %s, %s", peer.peerStrID, err)
			break
		}

		if common.PrintExplosionLog {
			sp.log.Debug("got msg with type:%s", codeToStr(msg.Code))
		}

		bNeedDeliverOdr := false
		switch msg.Code {
		case announceRequestCode:
			var query AnnounceQuery
			err := common.Deserialize(msg.Payload, &query)
			if err != nil {
				sp.log.Error("failed to deserialize AnnounceQuery, quit! %s", err)
				break handler
			}

			if err := peer.sendAnnounce(query.Begin, query.End); err != nil {
				sp.log.Error("failed to sendAnnounce, quit! %s", err)
				break handler
			}

		case announceCode:
			var query Announce
			err := common.Deserialize(msg.Payload, &query)
			if err != nil {
				sp.log.Error("failed to deserialize Announce, quit! %s", err)
				break handler
			}

			if err := peer.handleAnnounce(&query); err != nil {
				sp.log.Error("failed to handleAnnounce, quit! %s", err)
				break handler
			}

		case syncHashRequestCode:
			var query HeaderHashSyncQuery
			err := common.Deserialize(msg.Payload, &query)
			if err != nil {
				sp.log.Error("failed to deserialize HeaderHashSyncQuery, quit! %s", err)
				break handler
			}

			if err := peer.handleSyncHashRequest(&query); err != nil {
				sp.log.Error("failed to handleSyncHashRequest, quit! %s", err)
				break handler
			}

		case syncHashResponseCode:
			var query HeaderHashSync
			err := common.Deserialize(msg.Payload, &query)
			if err != nil {
				sp.log.Error("failed to deserialize syncHashResponseCode, quit! %s", err)
				break handler
			}

			if err := peer.handleSyncHash(&query); err != nil {
				sp.log.Error("failed to syncHashResponseCode, quit! %s", err)
				break handler
			}

		case downloadHeadersRequestCode:
			var query DownloadHeaderQuery
			err := common.Deserialize(msg.Payload, &query)
			if err != nil {
				sp.log.Error("failed to deserialize DownloadHeaderQuery, quit! %s", err)
				break handler
			}

			if err := peer.handleDownloadHeadersRequest(&query); err != nil {
				sp.log.Error("failed to DownloadHeaderQuery, quit! %s", err)
				break handler
			}

		case downloadHeadersResponseCode:
			sp.downloader.deliverMsg(peer, msg)

		default:
			if odrResponseFactories[msg.Code] != nil {
				bNeedDeliverOdr = true
			} else if err := sp.handleOdrRequest(peer, msg); err != nil {
				sp.log.Error("Failed to handle ODR message, code = %v, error = %v", msg.Code, err.Error())
				break handler
			}
		}

		if bNeedDeliverOdr {
			sp.odrBackend.msgCh <- msg
		}
	}

	sp.handleDelPeer(peer.Peer)
	sp.log.Debug("seele.peer.run out!peer=%s!", peer.peerStrID)
}

<<<<<<< HEAD
func (p *LightProtocol) SendDifferentShardTx(tx *types.Transaction, shard uint) {
	//@todo
=======
func (sp *LightProtocol) handleOdrRequest(peer *peer, msg *p2p.Message) error {
	factory, ok := odrRequestFactories[msg.Code]
	if !ok {
		return nil
	}

	request := factory()
	if err := common.Deserialize(msg.Payload, request); err != nil {
		return err
	}

	sp.log.Debug("begin to handle ODR request, code = %v, payloadLen = %v", msg.Code, len(msg.Payload))
	respCode, response := request.handleRequest(sp)
	buff := common.SerializePanic(response)
	sp.log.Debug("peer send response, code = %v, payloadSizeBytes = %v, peerID = %v", respCode, len(buff), peer.peerStrID)

	return p2p.SendMessage(peer.rw, respCode, buff)
>>>>>>> a746f86d
}<|MERGE_RESOLUTION|>--- conflicted
+++ resolved
@@ -337,26 +337,6 @@
 	sp.log.Debug("seele.peer.run out!peer=%s!", peer.peerStrID)
 }
 
-<<<<<<< HEAD
 func (p *LightProtocol) SendDifferentShardTx(tx *types.Transaction, shard uint) {
 	//@todo
-=======
-func (sp *LightProtocol) handleOdrRequest(peer *peer, msg *p2p.Message) error {
-	factory, ok := odrRequestFactories[msg.Code]
-	if !ok {
-		return nil
-	}
-
-	request := factory()
-	if err := common.Deserialize(msg.Payload, request); err != nil {
-		return err
-	}
-
-	sp.log.Debug("begin to handle ODR request, code = %v, payloadLen = %v", msg.Code, len(msg.Payload))
-	respCode, response := request.handleRequest(sp)
-	buff := common.SerializePanic(response)
-	sp.log.Debug("peer send response, code = %v, payloadSizeBytes = %v, peerID = %v", respCode, len(buff), peer.peerStrID)
-
-	return p2p.SendMessage(peer.rw, respCode, buff)
->>>>>>> a746f86d
 }