--- conflicted
+++ resolved
@@ -28,16 +28,11 @@
 	log           *log.SeeleLog
 	odrBackend    *odrBackend
 
-<<<<<<< HEAD
-	txPool   *LightPool
+
+	txPool   *txPool
 	chain    *LightChain
 	lightDB  database.Database // database used to store blocks and account state.
 	debtPool *core.DebtPool
-=======
-	txPool  *txPool
-	chain   *LightChain
-	lightDB database.Database // database used to store blocks and account state.
->>>>>>> a746f86d
 }
 
 // ServiceContext is a collection of service configuration inherited from node
