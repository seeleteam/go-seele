/**
*  @file
*  @copyright defined in go-seele/LICENSE
 */

package light

import (
	"encoding/hex"
	"errors"
	"fmt"
	"math/big"
	"sync"

	"github.com/seeleteam/go-seele/common"
	"github.com/seeleteam/go-seele/core/types"
	"github.com/seeleteam/go-seele/log"
	"github.com/seeleteam/go-seele/p2p"
)

const (
	// DiscHandShakeErr disconnect due to failed to shake hands in light mode
	DiscHandShakeErr = "disconnect because get error when handshaking of light mode"

	// DiscAnnounceErr disconnect due to failed to send announce message
	DiscAnnounceErr = "disconnect because send announce message err"
)

var (
<<<<<<< HEAD
	errMsgNotMatch     = errors.New("Message not match")
	errNetworkNotMatch = errors.New("NetworkID not match")
	errModeNotMatch    = errors.New("server/client mode not match")
	errGenesisNotMatch = errors.New("Genesis hash not match")
=======
	errMsgNotMatch     = errors.New("message mismatch")
	errNetworkNotMatch = errors.New("networkID mismatch")
	errModeNotMatch    = errors.New("server/client mode mismatch")
	errGenesisNotMatch = errors.New("genesis hash mismatch")
>>>>>>> a961afa6
	errBlockNotFound   = errors.New("block not found")
)

// PeerInfo represents a short summary of a connected peer.
type PeerInfo struct {
	Version    uint     `json:"version"`    // Seele protocol version negotiated
	Difficulty *big.Int `json:"difficulty"` // Total difficulty of the peer's blockchain
	Head       string   `json:"head"`       // SHA3 hash of the peer's best owned block
}

type peer struct {
	*p2p.Peer
	quitCh          chan struct{}
	peerStrID       string
	peerID          common.Address
	version         uint // Seele protocol version negotiated
	head            common.Hash
	headBlockNum    uint64
	td              *big.Int // total difficulty
	lock            sync.RWMutex
	protocolManager *LightProtocol
	rw              p2p.MsgReadWriter // the read write method for this peer

	curSyncMagic  uint32
	blockNumBegin uint64        // first block number of blockHashArr
	blockHashArr  []common.Hash // block hashes that should be identical with remote server peer, and is only useful in client mode.
	log           *log.SeeleLog
}

func idToStr(id common.Address) string {
	return fmt.Sprintf("%x", id[:8])
}

func newPeer(version uint, p *p2p.Peer, rw p2p.MsgReadWriter, log *log.SeeleLog, protocolManager *LightProtocol) *peer {
	return &peer{
		Peer:            p,
		quitCh:          make(chan struct{}),
		version:         version,
		td:              big.NewInt(0),
		peerStrID:       idToStr(p.Node.ID),
		peerID:          p.Node.ID,
		rw:              rw,
		protocolManager: protocolManager,
		log:             log,
	}
}

func (p *peer) close() {
	if p.quitCh != nil {
		select {
		case <-p.quitCh:
		default:
			close(p.quitCh)
		}
	}
}

// isSyncing returns whether synchronization is in progress.
func (p *peer) isSyncing() bool {
	p.lock.Lock()
	defer p.lock.Unlock()
	size := len(p.blockHashArr)
	if size == 0 {
		return true
	}

	return p.blockHashArr[size-1] != p.head
}

// Info gathers and returns a collection of metadata known about a peer.
func (p *peer) Info() *PeerInfo {
	hash, td := p.Head()

	return &PeerInfo{
		Version:    p.version,
		Difficulty: td,
		Head:       hex.EncodeToString(hash[0:]),
	}
}

// Head retrieves a copy of the current head hash and total difficulty.
func (p *peer) Head() (hash common.Hash, td *big.Int) {
	p.lock.RLock()
	defer p.lock.RUnlock()

	copy(hash[:], p.head[:])
	return hash, new(big.Int).Set(p.td)
}

func (p *peer) findAncestor() (uint64, error) {
	p.lock.Lock()
	defer p.lock.Unlock()
	if len(p.blockHashArr) == 0 {
		return 0, errBlockNotFound
	}

	chain := p.protocolManager.chain
	for idx := len(p.blockHashArr) - 1; idx >= 0; idx-- {
		curNum, curHash := p.blockNumBegin+uint64(idx), p.blockHashArr[idx]
		localBlock, err := chain.GetStore().GetBlockByHeight(curNum)
		if err != nil {
			continue
		}

		if localBlock.HeaderHash == curHash {
			return curNum, nil
		}
	}

	return 0, errBlockNotFound
}

func (p *peer) sendDownloadHeadersRequest(reqID uint32, begin uint64) error {
	query := &DownloadHeaderQuery{
		ReqID:    reqID,
		BeginNum: begin,
	}

	buff := common.SerializePanic(query)
	p.log.Debug("peer send [downloadHeadersRequestCode] query with size %d byte", len(buff))
	return p2p.SendMessage(p.rw, downloadHeadersRequestCode, buff)
}

func (p *peer) handleDownloadHeadersRequest(msg *DownloadHeaderQuery) error {
	chain := p.protocolManager.chain
	var headers []*types.BlockHeader
	beginNum := msg.BeginNum
	for i := uint64(0); i < MaxBlockHeaderRequest; i++ {
		if block, err := chain.GetStore().GetBlockByHeight(beginNum + i); err == nil {
			headers = append(headers, block.Header)
			continue
		}
		break
	}

	sendMsg := &DownloadHeader{
		ReqID:       msg.ReqID,
		HasFinished: false,
		Hearders:    headers,
	}

	if len(headers) > 0 && headers[len(headers)-1].Hash() == chain.CurrentHeader().Hash() {
		sendMsg.HasFinished = true
	}

	buff := common.SerializePanic(sendMsg)
	p.log.Debug("peer send [downloadHeadersResponseCode] query with size %d byte", len(buff))
	return p2p.SendMessage(p.rw, downloadHeadersResponseCode, buff)
}

func (p *peer) sendSyncHashRequest(magic uint32, begin uint64) error {
	sendMsg := &HeaderHashSyncQuery{
		Magic:    magic,
		BeginNum: begin,
	}
	buff := common.SerializePanic(sendMsg)

	p.log.Debug("peer send [syncHashRequestCode] with length: size:%d byte peerid:%s begin=%d", len(buff), p.peerStrID, begin)
	return p2p.SendMessage(p.rw, syncHashRequestCode, buff)
}

// handleSyncHashRequest reponses syncHashRequestCode request, this should only be called by server mode.
func (p *peer) handleSyncHashRequest(msg *HeaderHashSyncQuery) error {
	chain := p.protocolManager.chain
	header := chain.CurrentHeader()
	localTD, err := chain.GetStore().GetBlockTotalDifficulty(header.Hash())
	if err != nil {
		return errReadChain
	}

	height := header.Height
	syncMsg := &HeaderHashSync{
		Magic:           msg.Magic,
		TD:              localTD,
		CurrentBlock:    header.Hash(),
		CurrentBlockNum: height,
		BeginNum:        msg.BeginNum,
	}

	var headerArr []common.Hash
	if height >= msg.BeginNum {
		count := height - msg.BeginNum + 1
		if count > MaxBlockHashRequest {
			count = MaxBlockHashRequest
		}

		for i := uint64(0); i < count; i++ {
			num := msg.BeginNum + i
			block, err := chain.GetStore().GetBlockByHeight(num)
			if err != nil {
				break
			}
			headerArr = append(headerArr, block.HeaderHash)
		}
	}
	syncMsg.HeaderArr = headerArr
	buff := common.SerializePanic(syncMsg)

	p.log.Debug("peer send [syncHashResponseCode] with length: size:%d byte peerid:%s BeginNum=%d count=%d", len(buff), p.peerStrID, msg.BeginNum, len(headerArr))
	return p2p.SendMessage(p.rw, syncHashResponseCode, buff)
}

// findIdxByHash finds index of hash in p.blockHashArr, and returns -1 if not found
func (p *peer) findIdxByHash(hash common.Hash) int {
	for idx := 0; idx < len(p.blockHashArr); idx++ {
		if p.blockHashArr[idx] == hash {
			return idx
		}
	}

	return -1
}

// getHashByHeight returns header hash of height, only useful in client mode
func (p *peer) getHashByHeight(height uint64) (common.Hash, bool) {
	if height >= p.blockNumBegin && height < (p.blockNumBegin+uint64(len(p.blockHashArr))) {
		return p.blockHashArr[height-p.blockNumBegin], true
	}

	return common.EmptyHash, false
}

// handleSyncHash handles HeaderHashSync message, this should only be called by client mode
func (p *peer) handleSyncHash(msg *HeaderHashSync) error {
	p.lock.Lock()
	defer p.lock.Unlock()

	p.td, p.head, p.headBlockNum = msg.TD, msg.CurrentBlock, msg.CurrentBlockNum
	if len(msg.HeaderArr) <= 1 {
		// sync finished this round
		p.curSyncMagic = 0
		return nil
	}

	if len(p.blockHashArr) == 0 {
		p.blockNumBegin, p.blockHashArr = msg.BeginNum, msg.HeaderArr
	} else {
		idx := p.findIdxByHash(msg.HeaderArr[0])
		if idx < 0 {
			p.log.Info("handleSyncHash hash not match. %s", p.blockHashArr[0].ToHex())
			p.curSyncMagic = 0
			return nil
		}

		p.blockHashArr = append(p.blockHashArr[0:idx], msg.HeaderArr...)
		p.log.Debug("peer handleSyncHash. headBlockNum=%d p.blockNumBegin=%d idx=%d idxheight=%d len(p.blockHashArr)=%d",
			p.headBlockNum, p.blockNumBegin, idx, msg.BeginNum, len(p.blockHashArr))
	}

	lastBlockNum := p.blockNumBegin + uint64(len(p.blockHashArr)) - 1
	if lastBlockNum == p.headBlockNum {
		// sync finished this round
		p.curSyncMagic = 0
		return nil
	}

	p.log.Debug("peer handleSyncHash. need request more. magic=%d startblock=%d len(p.blockHashArr)=%d", p.curSyncMagic, lastBlockNum, len(p.blockHashArr))
	return p.sendSyncHashRequest(p.curSyncMagic, lastBlockNum)
}

func (p *peer) sendAnnounceQuery(magic uint32, begin uint64, end uint64) error {
	query := &AnnounceQuery{
		Magic: magic,
		Begin: begin,
		End:   end,
	}

	buff := common.SerializePanic(query)
	p.log.Debug("peer send [announceRequestCode] query with size %d byte", len(buff))
	return p2p.SendMessage(p.rw, announceRequestCode, buff)
}

// sendAnnounce sends header hash between [begin,end] selectively,
// if end equals 0, end should be maximum block number in blockchain.
func (p *peer) sendAnnounce(magic uint32, begin uint64, end uint64) error {
	chain := p.protocolManager.chain
	if end == 0 {
		end = chain.CurrentHeader().Height
	}

	header := chain.CurrentHeader()
	localTD, err := chain.GetStore().GetBlockTotalDifficulty(header.Hash())
	if err != nil {
		return errReadChain
	}

	height := header.Height
	msg := &AnnounceBody{
		Magic:           magic,
		TD:              localTD,
		CurrentBlock:    header.Hash(),
		CurrentBlockNum: height,
	}

	var numArr []uint64
	var hashArr []common.Hash
	for power2 := uint64(1); ; power2 = power2 * 2 {
		idx, curNum := power2-1, begin
		if end > idx {
			curNum = end - idx

			// must be between begin and end, when curNum less than begin, set it as begin
			if curNum < begin {
				curNum = begin
			}
		}

		curBlock, err := chain.GetStore().GetBlockByHeight(curNum)
		if err != nil {
			p.log.Error("Load block error: %s", err)
			return err
		}

		numArr = append(numArr, curNum)
		hashArr = append(hashArr, curBlock.HeaderHash)

		// if curNum equal begin or cache full break
		if curNum == begin || len(numArr) >= int(MaxGapForAnnounce) {
			break
		}
	}

	msg.BlockNumArr, msg.HeaderArr = numArr, hashArr
	buff := common.SerializePanic(msg)
	p.log.Debug("peer send [announceCode] with magic:%d length:%d bytes peerid:%s num:%d", magic, len(buff), p.peerStrID, len(msg.HeaderArr))

	return p2p.SendMessage(p.rw, announceCode, buff)
}

func (p *peer) handleAnnounce(msg *AnnounceBody) error {
	p.lock.Lock()
	defer p.lock.Unlock()
	if p.curSyncMagic != 0 && p.curSyncMagic != msg.Magic {
		return nil
	}

	if len(msg.HeaderArr) == 0 {
		panic("can not come here")
	}

	p.curSyncMagic = msg.Magic
	p.td, p.head, p.headBlockNum = msg.TD, msg.CurrentBlock, msg.CurrentBlockNum

	startNum, bMatch := uint64(0), false
	if len(p.blockHashArr) == 0 {
		if len(msg.HeaderArr) == 1 {
			// server only has genesis block
			p.blockHashArr = append(p.blockHashArr, msg.HeaderArr[0])
			p.blockNumBegin = msg.BlockNumArr[0]
			p.curSyncMagic = 0
			return nil
		}

		chain := p.protocolManager.chain
		for idx := 0; idx < len(msg.HeaderArr); idx++ {
			height := msg.BlockNumArr[idx]
			hash, err := chain.GetStore().GetBlockHash(height)
			if err != nil {
				continue
			}

			if hash == msg.HeaderArr[idx] {
				startNum, bMatch = height, true
				if idx != (len(msg.HeaderArr)-1) && msg.BlockNumArr[idx+1] > height && (msg.BlockNumArr[idx+1]-height) > MaxGapForAnnounce {
					// send announceRequest message because gap is big enough
					return p.sendAnnounceQuery(p.curSyncMagic, height, msg.BlockNumArr[idx+1])
				}
				break
			}
		}

		if p.headBlockNum-startNum < MinHashesCached {
			if p.headBlockNum > MinHashesCached {
				startNum = p.headBlockNum - MinHashesCached
			} else {
				startNum = uint64(0)
			}
		}
	} else {
		// find common ancestor with peer.blockHashArr
		if len(msg.HeaderArr) == 1 {
			// server only has genesis block
			p.curSyncMagic = 0
			return nil
		}

		for idx := 0; idx < len(msg.HeaderArr); idx++ {
			height := msg.BlockNumArr[idx]
			if cacheHash, bFind := p.getHashByHeight(height); bFind {
				if cacheHash == msg.HeaderArr[idx] {
					startNum, bMatch = height, true
					break
				}
			}
		}

		// todo if not match, should clear local hash, and synchronize again?
		if startNum == p.blockNumBegin+uint64(len(p.blockHashArr))-1 {
			// need not sync
			p.curSyncMagic = 0
			return nil
		}

	}

	if !bMatch {
		panic("can not come here")
	}

	return p.sendSyncHashRequest(p.curSyncMagic, startNum)
}

// handShake exchange networkid td etc between two connected peers.
func (p *peer) handShake(networkID string, td *big.Int, head common.Hash, headBlockNum uint64, genesis common.Hash) error {
	msg := &statusData{
		ProtocolVersion: uint32(LightSeeleVersion),
		NetworkID:       networkID,
		IsServer:        p.protocolManager.bServerMode,
		TD:              td,
		CurrentBlock:    head,
		CurrentBlockNum: headBlockNum,
		GenesisBlock:    genesis,
	}

	if err := p2p.SendMessage(p.rw, statusDataMsgCode, common.SerializePanic(msg)); err != nil {
		return err
	}

	retMsg, err := p.rw.ReadMsg()
	if err != nil {
		return err
	}
	if retMsg.Code != statusDataMsgCode {
		return errMsgNotMatch
	}

	var retStatusMsg statusData
	if err = common.Deserialize(retMsg.Payload, &retStatusMsg); err != nil {
		return err
	}

	if retStatusMsg.NetworkID != networkID {
		return errNetworkNotMatch
	}

	if retStatusMsg.GenesisBlock != genesis {
		return errGenesisNotMatch
	}

	if retStatusMsg.IsServer == p.protocolManager.bServerMode {
		return errModeNotMatch
	}

	p.head, p.td, p.headBlockNum = retStatusMsg.CurrentBlock, retStatusMsg.TD, retStatusMsg.CurrentBlockNum
	return nil
}<|MERGE_RESOLUTION|>--- conflicted
+++ resolved
@@ -27,17 +27,10 @@
 )
 
 var (
-<<<<<<< HEAD
-	errMsgNotMatch     = errors.New("Message not match")
-	errNetworkNotMatch = errors.New("NetworkID not match")
-	errModeNotMatch    = errors.New("server/client mode not match")
-	errGenesisNotMatch = errors.New("Genesis hash not match")
-=======
 	errMsgNotMatch     = errors.New("message mismatch")
 	errNetworkNotMatch = errors.New("networkID mismatch")
 	errModeNotMatch    = errors.New("server/client mode mismatch")
 	errGenesisNotMatch = errors.New("genesis hash mismatch")
->>>>>>> a961afa6
 	errBlockNotFound   = errors.New("block not found")
 )
 
