/**
*  @file
*  @copyright defined in go-seele/LICENSE
 */

package spow

import (
	"bytes"
	"math"
	"math/big"
	"math/rand"
	"runtime"
	"strconv"
	"strings"
	"sync"
	"sync/atomic"
	"time"

	"gonum.org/v1/gonum/mat"
	"github.com/rcrowley/go-metrics"
	"github.com/seeleteam/go-seele/common"
	"github.com/seeleteam/go-seele/consensus"
	"github.com/seeleteam/go-seele/consensus/utils"
	"github.com/seeleteam/go-seele/core/types"
	"github.com/seeleteam/go-seele/database"
	"github.com/seeleteam/go-seele/log"
	"github.com/seeleteam/go-seele/rpc"
)

var (
	// the number of hashes for hash collison
	baseHashPoolSize = uint64(100000)
	// Hadamard's bound for the absolute determinant of an 𝑛×𝑛 0-1 matrix is {(n + 1)^[(n+1)/2]} / 2^n
	maxDet30x30 = new(big.Int).Mul(big.NewInt(2), new(big.Int).Exp(big.NewInt(10), big.NewInt(13), big.NewInt(0)))
	matrixDim = int(30)
)

type HashItem struct {
	//Hash  common.Hash
	Slice uint64
	Nonce uint64
}

// Engine provides the consensus operations based on SPOW.
type SpowEngine struct {
	threads        int
	log            *log.SeeleLog
	hashrate       metrics.Meter
	hashPoolDB     database.Database
	hashPoolDBPath string
	lock           sync.Mutex
}

func NewSpowEngine(threads int, folder string) *SpowEngine {

	return &SpowEngine{
		threads:        threads,
		log:            log.GetLogger("spow_engine"),
		hashrate:       metrics.NewMeter(),
		hashPoolDBPath: folder,
	}
}

func (engine *SpowEngine) SetThreads(threads int) {
	if threads <= 0 {
		engine.threads = runtime.NumCPU()
	} else {
		engine.threads = threads
	}
}

func (engine *SpowEngine) APIs(chain consensus.ChainReader) []rpc.API {
	return []rpc.API{
		{
			Namespace: "miner",
			Version:   "1.0",
			Service:   &API{engine},
			Public:    true,
		},
	}
}

func (engine *SpowEngine) Prepare(reader consensus.ChainReader, header *types.BlockHeader) error {
	parent := reader.GetHeaderByHash(header.PreviousBlockHash)
	if parent == nil {
		return consensus.ErrBlockInvalidParentHash
	}

	header.Difficulty = utils.GetDifficult(header.CreateTimestamp.Uint64(), parent)

	return nil
}

func (engine *SpowEngine) Seal(reader consensus.ChainReader, block *types.Block, stop <-chan struct{}, results chan<- *types.Block) error {

<<<<<<< HEAD
	// fork control
	if block.Header.Height >= common.SecondForkHeight || (block.Header.Creator.Shard() == uint(1) && block.Header.Height > common.ForkHeight) {
=======
	if block.Header.Height >= common.SecondForkHeight {
>>>>>>> 660af7f2
		return engine.MSeal(reader, block, stop, results)
	}

	r := rand.New(rand.NewSource(time.Now().UnixNano()))
	// make sure beginNonce is not too big
	beginNonce := uint64(r.Int63n(int64(math.MaxUint64 / 2)))

	var hashPoolSize uint64
	if block.Header.Difficulty.Uint64() > 5200000 {
		hashPoolSize = baseHashPoolSize * uint64(1<<((block.Header.Difficulty.Uint64()-5200000)/400000))
	} else {
		hashPoolSize = baseHashPoolSize >> uint64((5200000-block.Header.Difficulty.Uint64())/400000)
	}

	if beginNonce+hashPoolSize < math.MaxUint64 {

		threads := engine.threads
		hashesPerThread := hashPoolSize
		if threads != 0 {
			hashesPerThread = hashPoolSize / uint64(threads)
		}

		select {
		case <-stop:
			return nil

		default:
			go engine.startCollision(block, results, stop, beginNonce, hashesPerThread)
		}
	}

	return nil

}

/*use arrays and random read value*/
func (engine *SpowEngine) startCollision(block *types.Block, results chan<- *types.Block, stop <-chan struct{}, beginNonce uint64, hashesPerThread uint64) {

	var isNonceFound int32
	numOfBits := difficultyToNumOfBits(block.Header.Difficulty, block.Header.Height)

	E := big.NewInt(0).Exp(big.NewInt(2), numOfBits, nil)
	S := big.NewInt(0).Sub(E, big.NewInt(1))

	threads := engine.threads
	segmentInterval := uint64(5000) * uint64(numOfBits.Int64())

	hashArr := make([]uint64, uint64((threads + 4))*segmentInterval)
	nonceArr := make([]uint64, uint64((threads + 4))*segmentInterval)
	LEN := uint64(uint64((threads + 4)) * segmentInterval)
	once := &sync.Once{}
	timestampBegin := time.Now().Unix()
	bitsToNonceMap := make(map[uint64]uint64)
	sizeOfBitsToNonceMap := len(hashArr) * 50 
	refreshSize := 100000

	var pend sync.WaitGroup

	engine.log.Debug(" %d Threads, Buffer[%d] ", threads, segmentInterval)
	pend.Add(threads)

	for i := 0; i < threads; i++ {

		go func(id int) {
			defer pend.Done()

			header := block.Header.Clone()
			header.SecondWitness = []byte{}
			header.Witness = []byte(strconv.FormatUint(uint64(1234), 10))
			hash := header.Hash()
			A := hash.Big()
			slice := big.NewInt(0).And(A.Rsh(A, 96), S).Uint64()
			threadsID := uint64(id)

			arrIndex := uint64(0)
			arrIndex = uint64(id) * segmentInterval
			r := rand.New(rand.NewSource(time.Now().UnixNano()))

			if threadsID < uint64(threads - 1) || uint64(threads) == 1 {
				thisThreads := threadsID
				if uint64(threads) == 1 {
					for {
						if atomic.LoadInt32(&isNonceFound) != 0 {
							engine.log.Debug("exit mining as nonce is found bybreak")
							return
						}

						for nonce := uint64(0); nonce < segmentInterval; nonce++ {
							arrIndex = uint64(threadsID) * segmentInterval + uint64(100) + nonce
							Nonce := uint64(r.Int63n(int64(math.MaxUint64 / 2))) + nonce + thisThreads * segmentInterval
							header.Witness = []byte(strconv.FormatUint(Nonce, 10))
							hash = header.Hash()
							A = hash.Big()
							slice = big.NewInt(0).And(A.Rsh(A, 96), S).Uint64()
							hashArr[arrIndex] = slice
							nonceArr[arrIndex] = Nonce
						}

						Slice := uint64(0)
						Nonce := uint64(0)

						if atomic.LoadInt32(&isNonceFound) != 0 {
							engine.log.Debug("exit mining as nonce is found bybreak")

							return
						}

						for index := uint64(0); index < uint64(threads) * segmentInterval; index++ {
							if index > uint64(len(hashArr)) - 2 {
								engine.log.Debug("WRONG,%d,%d", index, len(hashArr))
							}

							if index > LEN - 1 {
								index = uint64(0)
							}
							Slice = hashArr[index]
							Nonce = nonceArr[index]

							if compareNonce, ok := bitsToNonceMap[Slice]; ok {
								if compareNonce != Nonce {
									once.Do(func() {
										engine.log.Info("Solution found, nonceA: %d, nonceB: %d, Map Size %d ", Nonce, compareNonce, len(bitsToNonceMap))
										engine.log.Info("solution time: %d (s)", time.Now().Unix()-timestampBegin)
										handleResults(block, results, stop, &isNonceFound, Nonce, compareNonce, engine.log)
									})
									return

								}
							} else {
								if Nonce > 0 {
									// refresh bitsToNonceMap if it is too big
									if len(bitsToNonceMap) > sizeOfBitsToNonceMap {
										counter := 0
										for bitsKey, _ := range bitsToNonceMap {
											if counter > refreshSize {
												break
											} 
											delete(bitsToNonceMap, bitsKey)
											counter++
										}
									}
									bitsToNonceMap[Slice] = Nonce									
								}
							}
						}

						select {
						case <-stop:
							return

						default:
							if atomic.LoadInt32(&isNonceFound) != 0 {
								engine.log.Debug("exit mining as nonce is found bybreak")
								return
							}
						}
					}

				} else {
					for {
						if atomic.LoadInt32(&isNonceFound) != 0 {
							engine.log.Debug("exit mining as nonce is found bybreak")
							return
						}

						for nonce := uint64(0); nonce < segmentInterval; nonce++ {
							arrIndex = uint64(threadsID)*segmentInterval + uint64(100) + nonce
							Nonce := uint64(r.Int63n(int64(math.MaxUint64/2))) + nonce + thisThreads*segmentInterval
							header.Witness = []byte(strconv.FormatUint(Nonce, 10))
							hash = header.Hash()
							A = hash.Big()
							slice = big.NewInt(0).And(A.Rsh(A, 96), S).Uint64()
							hashArr[arrIndex] = slice
							nonceArr[arrIndex] = Nonce
						}
					}
				}
			}

			if threadsID == uint64(threads - 1) && int64(threads) > 1 {
				thisThreads := threadsID
				for {
					Slice := uint64(0)
					Nonce := uint64(0)

					if atomic.LoadInt32(&isNonceFound) != 0 {
						engine.log.Debug("exit mining as nonce is found bybreak")
						return
					}

					for index := uint64(0); index < uint64(thisThreads + 1) * segmentInterval; index++ {
						if index > uint64(len(hashArr)) - 2 {
							engine.log.Debug("WRONG,%d,%d", index, len(hashArr))
						}

						if index > LEN - 1 {
							index = uint64(0)
						}
						Slice = hashArr[index]
						Nonce = nonceArr[index]

						if compareNonce, ok := bitsToNonceMap[Slice]; ok {
							if compareNonce != Nonce {
								once.Do(func() {
									engine.log.Info("Find solution,nonceA: %d, nonceB: %d, Map Size %d ", Nonce, compareNonce, len(bitsToNonceMap))
									engine.log.Info("solution time: %d (s)", time.Now().Unix()-timestampBegin)

									handleResults(block, results, stop, &isNonceFound, Nonce, compareNonce, engine.log)

								})
								return
							}
						} else {
							if Nonce > 0 {
								// refresh bitsToNonceMap if it is too big
								if len(bitsToNonceMap) > sizeOfBitsToNonceMap {
									counter := 0
									for bitsKey, _ := range bitsToNonceMap {
										if counter > refreshSize {
											break
										} 
										delete(bitsToNonceMap, bitsKey)
										counter++
									}
								}
								bitsToNonceMap[Slice] = Nonce
							}
						}
					}

					select {
					case <-stop:
						return

					default:
						if atomic.LoadInt32(&isNonceFound) != 0 {
							engine.log.Debug("exit mining as nonce is found bybreak")
							return
						}
					}
				}
			}
		}(i)
	}
	pend.Wait()
}


func handleResults(block *types.Block, result chan<- *types.Block, abort <-chan struct{}, isNonceFound *int32, nonceA uint64, nonceB uint64, log *log.SeeleLog) {

	// put the nonce pair in the block
	header := block.Header.Clone()
	header.Witness = []byte(strconv.FormatUint(nonceA, 10))
	header.SecondWitness = []byte(strconv.FormatUint(nonceB, 10))
	block.Header = header
	block.HeaderHash = header.Hash()

	select {
	case <-abort:
		logAbort(log)
	case result <- block:
		atomic.StoreInt32(isNonceFound, 1)
		log.Info("nonce finding succeeded")
	}

	return
}

// logAbort logs the info that nonce finding is aborted
func logAbort(log *log.SeeleLog) {
	log.Info("nonce finding aborted")
}

// ValidateHeader validates the specified header and returns error if validation failed.
func (engine *SpowEngine) VerifyHeader(reader consensus.ChainReader, header *types.BlockHeader) error {
	parent := reader.GetHeaderByHash(header.PreviousBlockHash)
	if parent == nil {
		engine.log.Info("invalid parent hash: %v", header.PreviousBlockHash)
		return consensus.ErrBlockInvalidParentHash
	}

	if err := utils.VerifyHeaderCommon(header, parent); err != nil {
		return err
	}

<<<<<<< HEAD
	if header.Height >= common.SecondForkHeight || (header.Creator.Shard() == uint(1) && header.Height > common.ForkHeight) {
=======
	if header.Height >= common.SecondForkHeight {
>>>>>>> 660af7f2
		if err := engine.verifyTarget(header); err != nil {
			return err
		}
	} else {
		if err := verifyPair(header); err != nil {
			return err
		}
	}
	

	return nil
}

func verifyPair(header *types.BlockHeader) error {

	NewHeader := header.Clone()
	// two nonces must be different
	if bytes.Equal(NewHeader.Witness, NewHeader.SecondWitness) {
		return consensus.ErrBlockNonceInvalid
	}
	nonceB := NewHeader.SecondWitness
	NewHeader.SecondWitness = []byte{}
	hashA := NewHeader.Hash()
	NewHeader.Witness = nonceB
	hashB := NewHeader.Hash()

	numOfBits := difficultyToNumOfBits(header.Difficulty, header.Height)

	if p := isPair(hashA, hashB, numOfBits); p == false {
		return consensus.ErrBlockNonceInvalid
	}

	return nil
}

func isPair(hashA common.Hash, hashB common.Hash, numOfBits *big.Int) bool {

	A := hashA.Big()
	B := hashB.Big()
	E := big.NewInt(0).Exp(big.NewInt(2), numOfBits, nil)
	S := big.NewInt(0).Sub(E, big.NewInt(1))
	if big.NewInt(0).And(A.Rsh(A, 96), S).Cmp(big.NewInt(0).And(B.Rsh(B, 96), S)) == 0 {
		return true
	} else {
		return false
	}
}

func difficultyToNumOfBits(difficulty *big.Int, height uint64) *big.Int {

	bigDiv := big.NewInt(int64(200000))
	var numOfBits = new(big.Int).Set(difficulty)
	numOfBits.Div(difficulty, bigDiv)

	if height > uint64(common.ForkHeight) && numOfBits.Cmp(big.NewInt(int64(70))) > 0 {
		numOfBits = big.NewInt(int64(70))
	} 

	if height <= uint64(common.ForkHeight) && numOfBits.Cmp(big.NewInt(int64(50))) > 0 {
		numOfBits = big.NewInt(int64(50))
	} 

	if numOfBits.Cmp(big.NewInt(int64(1))) < 0 {
		numOfBits = big.NewInt(int64(1))
	}
	return numOfBits
}

func (engine *SpowEngine) MSeal(reader consensus.ChainReader, block *types.Block, stop <-chan struct{}, results chan<- *types.Block) error {
	threads := engine.threads

	var step uint64
	var seed uint64
	if threads != 0 {
		step = math.MaxUint64 / uint64(threads)
	}

	var isNonceFound int32
	r := rand.New(rand.NewSource(time.Now().UnixNano()))
	once := &sync.Once{}
	for i := 0; i < threads; i++ {
		if threads == 1 {
			seed = r.Uint64()
		} else {
			seed = uint64(r.Int63n(int64(step)))
		}
		tSeed := seed + uint64(i)*step
		var min uint64
		var max uint64
		min = uint64(i) * step

		if i != threads-1 {
			max = min + step - 1
		} else {
			max = math.MaxUint64
		}

		go func(tseed uint64, tmin uint64, tmax uint64) {
			engine.MStartMining(block, tseed, tmin, tmax, results, stop, &isNonceFound, once, engine.hashrate, engine.log)
		}(tSeed, min, max)
	}

	return nil
}

func (engine *SpowEngine) MStartMining(block *types.Block, seed uint64, min uint64, max uint64, result chan<- *types.Block, abort <-chan struct{},
	isNonceFound *int32, once *sync.Once, hashrate metrics.Meter, log *log.SeeleLog) {
	var nonce = seed
	var hashInt big.Int
	var caltimes = int64(0)
	var isBegining = true
	target := getMiningTarget(block.Header.Difficulty)
	nonZeroCountTarget := getNonZeroCountTarget(matrixDim)
	header := block.Header.Clone()
	dim := matrixDim
	matrix := mat.NewDense(dim, 256, nil)

miner:
	for {
		select {
		case <-abort:
			logAbort(log)
			hashrate.Mark(caltimes)
			break miner

		default:
			if atomic.LoadInt32(isNonceFound) != 0 {
				log.Debug("exit mining as nonce is found by other threads")
				break miner
			}

			caltimes++
			if caltimes == 0x7FFF {
				hashrate.Mark(caltimes)
				caltimes = 0
			}

			header.Witness = []byte(strconv.FormatUint(nonce, 10))
			hash := header.Hash()
			hashInt.SetBytes(hash.Bytes())

			// isBegining: fresh start or nonce reverse: make sure nonce verify is right
			if nonce+uint64(dim) >= max || isBegining == true {
				nonce = min
				header.Witness = []byte(strconv.FormatUint(nonce, 10))
				hash = header.Hash()
				matrix = newMatrix(header, nonce, dim, log)
				isBegining = false
			} else { // matrix is already exist, just shift up rows by one and set last row
				matrix = submatCopyByRow(header, matrix, 1, dim, nonce)
				header.Witness = []byte(strconv.FormatUint(nonce-uint64(dim-1), 10))
				hash = header.Hash()
			}
			res, count := calDetmLoop(matrix, dim, log)
			restInt := int64(res)
			restBig := big.NewInt(restInt)

			// found
			if restBig.Cmp(target) >= 0 && count >= nonZeroCountTarget {
				once.Do(func() {
					block.Header = header
					block.HeaderHash = hash

					select {
					case <-abort:
						logAbort(log)
					case result <- block:
						atomic.StoreInt32(isNonceFound, 1)
						log.Debug("found det:%d", restBig)
						log.Debug("target:%d", target)
						log.Debug("times2try:%d", caltimes)
					}
				})
				break miner
			}
			// outage
			if nonce == seed - 1 {
				select {
				case <-abort:
					logAbort(log)
				case result <- nil:
					log.Warn("nonce finding outage")
				}

				break miner
			}
			nonce++
		}
	}
}

func (engine *SpowEngine) verifyTarget(header *types.BlockHeader) error {
	dim := matrixDim
	NewHeader := header.Clone()
	nonceUint64, err := strconv.ParseUint(string(NewHeader.Witness), 10, 64)
	if err != nil {
		return err
	}
	matrix := newMatrix(header, nonceUint64, dim, engine.log)
	res, count := calDetmLoop(matrix, dim, engine.log)
	restInt := int64(res)
	restBig := big.NewInt(restInt)
	target := getMiningTarget(header.Difficulty)
	if restBig.Cmp(target) < 0 || count < getNonZeroCountTarget(dim) {
		return consensus.ErrBlockNonceInvalid
	}
	return nil
}

// getMiningTarget returns the mining target for the specified difficulty.
func getMiningTarget(difficulty *big.Int) *big.Int {
	// 65: when switch from spow to mpow, diff is 11M, for mpow the test data show 80M is stable for block time (10ish second)
	target := new(big.Int).Mul(difficulty, big.NewInt(65))
	if target.Cmp(maxDet30x30) > 0 {
		return maxDet30x30
	}
	return target
}

func getNonZeroCountTarget(matrixDim int) int {
	return (256 - matrixDim) / 2 + matrixDim / 5
}

func newMatrix(headerTarget *types.BlockHeader, seedNonce uint64, dim int, log *log.SeeleLog) *mat.Dense {
	header := headerTarget.Clone()
	nonce := seedNonce
	matrix := mat.NewDense(dim, 256, nil)
	for i := 0; i < dim; i++ {
		header.Witness = []byte(strconv.FormatUint(nonce, 10))
		header.SecondWitness = []byte{}
		hash := header.Hash()
		col, isLeg := getBinaryArray(hash.String())
		if isLeg == false {
			return nil
		}
		matrix.SetRow(i, col)
		nonce++
	}
	return matrix
}

func calDetm(matrix *mat.Dense, dim int, log *log.SeeleLog) float64 {
	submatrix := mat.NewDense(dim, dim, nil)
	submatrix.Copy(matrix)
	log.Debug("\n%0.1v\n\n", mat.Formatted(submatrix))
	det := mat.Det(submatrix)
	log.Debug("try det:%f\n", det)
	return det
}

// matrix is dim x 256
// calDetmLoop will loop from 0 to 256 - dim
func calDetmLoop(matrix *mat.Dense, dim int, log *log.SeeleLog) (float64, int) {
	var ret = float64(0)
	var nonZerosCount = int(0)
	nonZeroCountTarget := getNonZeroCountTarget(dim)
	submatrix := mat.NewDense(dim, dim, nil)
	for i := 0; i < 256 - dim; i++ {
		submatrix = submatCopy(matrix, i, dim)

		det := mat.Det(submatrix)
		// return first det
		if i == 0 {
			ret = det
		} else {
			// check number of det whose det is larger than 0
			detInt := int64(det)
			detBig := big.NewInt(detInt)
			if detBig.Cmp(big.NewInt(0)) > 0 {
				nonZerosCount++
			}
			// already meet the requirement, just stop and return
			if nonZerosCount >= nonZeroCountTarget {
				return det, nonZerosCount
			}
			// at this point, even all left are ok, the total is still smaller than target, just stop!
			if nonZerosCount+(256-i) < nonZeroCountTarget {
				return det, nonZerosCount
			}
		}
	}
	return ret, nonZerosCount
}

func submatCopy(matrix *mat.Dense, beginCol int, dim int) *mat.Dense {
	submatrix := mat.NewDense(dim, dim, nil)
	for i := 0; i < dim; i++ {
		col := mat.Col(nil, beginCol+i, matrix)
		submatrix.SetCol(i, col)
	}
	return submatrix
}

func submatCopyByRow(headerTarget *types.BlockHeader, matrix *mat.Dense, beginRow int, dim int, nonce uint64) *mat.Dense {

	header := headerTarget.Clone()
	submatrix := mat.NewDense(dim, 256, nil)
	for i := 0; i < dim-1; i++ {
		row := mat.Row(nil, beginRow+i, matrix)
		submatrix.SetRow(i, row)
	}
	header.Witness = []byte(strconv.FormatUint(nonce, 10))
	header.SecondWitness = []byte{}
	hash := header.Hash()
	col, isLeg := getBinaryArray(hash.String())
	if isLeg == false {
		return nil
	}
	submatrix.SetRow(dim-1, col)
	return submatrix
}

func getBinaryArray(hash string) ([]float64, bool) {
	binmap := map[int32][]float64{
		48:  {0, 0, 0, 0}, //0
		49:  {0, 0, 0, 1}, //1
		50:  {0, 0, 1, 0}, //2
		51:  {0, 0, 1, 1}, //3
		52:  {0, 1, 0, 0}, //4
		53:  {0, 1, 0, 1}, //5
		54:  {0, 1, 1, 0}, //6
		55:  {0, 1, 1, 1}, //7
		56:  {1, 0, 0, 0}, //8
		57:  {1, 0, 0, 1}, //9
		97:  {1, 0, 1, 0}, //a
		98:  {1, 0, 1, 1}, //b
		99:  {1, 1, 0, 0}, //c
		100: {1, 1, 0, 1}, //d
		101: {1, 1, 1, 0}, //e
		102: {1, 1, 1, 1}, //f
	}
	bits := make([]float64, 0)
	if !strings.HasPrefix(hash, "0x") {
		return bits, false
	}
	for _, c := range strings.TrimPrefix(hash, "0x") {
		bits = append(bits, binmap[c]...)
	}
	return bits, true
}<|MERGE_RESOLUTION|>--- conflicted
+++ resolved
@@ -94,12 +94,8 @@
 
 func (engine *SpowEngine) Seal(reader consensus.ChainReader, block *types.Block, stop <-chan struct{}, results chan<- *types.Block) error {
 
-<<<<<<< HEAD
 	// fork control
 	if block.Header.Height >= common.SecondForkHeight || (block.Header.Creator.Shard() == uint(1) && block.Header.Height > common.ForkHeight) {
-=======
-	if block.Header.Height >= common.SecondForkHeight {
->>>>>>> 660af7f2
 		return engine.MSeal(reader, block, stop, results)
 	}
 
@@ -385,11 +381,7 @@
 		return err
 	}
 
-<<<<<<< HEAD
 	if header.Height >= common.SecondForkHeight || (header.Creator.Shard() == uint(1) && header.Height > common.ForkHeight) {
-=======
-	if header.Height >= common.SecondForkHeight {
->>>>>>> 660af7f2
 		if err := engine.verifyTarget(header); err != nil {
 			return err
 		}
