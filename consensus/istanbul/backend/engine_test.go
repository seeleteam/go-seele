--- conflicted
+++ resolved
@@ -117,11 +117,8 @@
 	header := makeHeader(parent, engine.config)
 	engine.Prepare(chain, header)
 	reward := consensus.GetReward(header.Height)
-<<<<<<< HEAD
+
 	rewardTx, err := txs.NewRewardTx(header.Creator, reward, header.CreateTimestamp.Uint64())
-=======
-	rewardTx, err := types.NewRewardTransaction(engine.address, reward, header.CreateTimestamp.Uint64())
->>>>>>> 39ae15d4
 	if err != nil {
 		panic(err)
 	}
