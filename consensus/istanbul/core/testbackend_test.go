/**
*  @file
*  @copyright defined in go-seele/LICENSE
 */

package core

import (
	"crypto/ecdsa"
	"math/big"
	"time"

	"github.com/seeleteam/go-seele/database/leveldb"

	"github.com/ethereum/go-ethereum/event"
	"github.com/seeleteam/go-seele/common"
	"github.com/seeleteam/go-seele/consensus/istanbul"
	"github.com/seeleteam/go-seele/consensus/istanbul/validator"
	"github.com/seeleteam/go-seele/crypto"
	"github.com/seeleteam/go-seele/database"
<<<<<<< HEAD
	"github.com/ethereum/go-ethereum/event"
	elog "github.com/ethereum/go-ethereum/log"
	"github.com/seeleteam/go-seele/database/leveldb"
=======
	"github.com/seeleteam/go-seele/log"
>>>>>>> e43375f6
)

var testLogger = log.GetLogger("test")

type testSystemBackend struct {
	id  uint64
	sys *testSystem

	engine Engine
	peers  istanbul.ValidatorSet
	events *event.TypeMux

	committedMsgs []testCommittedMsgs
	sentMsgs      [][]byte // store the message when Send is called by core

	address common.Address
	db      database.Database
}

type testCommittedMsgs struct {
	commitProposal istanbul.Proposal
	committedSeals [][]byte
}

// ==============================================
//
// define the functions that needs to be provided for Istanbul.

func (self *testSystemBackend) Address() common.Address {
	return self.address
}

// Peers returns all connected peers
func (self *testSystemBackend) Validators(proposal istanbul.Proposal) istanbul.ValidatorSet {
	return self.peers
}

func (self *testSystemBackend) EventMux() *event.TypeMux {
	return self.events
}

func (self *testSystemBackend) Send(message []byte, target common.Address) error {
	testLogger.Info("enqueuing a message...", "address", self.Address())
	self.sentMsgs = append(self.sentMsgs, message)
	self.sys.queuedMessage <- istanbul.MessageEvent{
		Payload: message,
	}
	return nil
}

func (self *testSystemBackend) Broadcast(valSet istanbul.ValidatorSet, message []byte) error {
	testLogger.Info("enqueuing a message...", "address", self.Address())
	self.sentMsgs = append(self.sentMsgs, message)
	self.sys.queuedMessage <- istanbul.MessageEvent{
		Payload: message,
	}
	return nil
}

func (self *testSystemBackend) Gossip(valSet istanbul.ValidatorSet, message []byte) error {
	testLogger.Warn("not sign any data")
	return nil
}

func (self *testSystemBackend) Commit(proposal istanbul.Proposal, seals [][]byte) error {
	testLogger.Info("commit message", "address", self.Address())
	self.committedMsgs = append(self.committedMsgs, testCommittedMsgs{
		commitProposal: proposal,
		committedSeals: seals,
	})

	// fake new head events
	go self.events.Post(istanbul.FinalCommittedEvent{})
	return nil
}

func (self *testSystemBackend) Verify(proposal istanbul.Proposal) (time.Duration, error) {
	return 0, nil
}

func (self *testSystemBackend) Sign(data []byte) ([]byte, error) {
	testLogger.Warn("not sign any data")
	return data, nil
}

func (self *testSystemBackend) CheckSignature([]byte, common.Address, []byte) error {
	return nil
}

func (self *testSystemBackend) CheckValidatorSignature(data []byte, sig []byte) (common.Address, error) {
	return common.Address{}, nil
}

func (self *testSystemBackend) Hash(b interface{}) common.Hash {
	return common.StringToHash("Test")
}

func (self *testSystemBackend) NewRequest(request istanbul.Proposal) {
	go self.events.Post(istanbul.RequestEvent{
		Proposal: request,
	})
}

func (self *testSystemBackend) HasBadProposal(hash common.Hash) bool {
	return false
}

func (self *testSystemBackend) LastProposal() (istanbul.Proposal, common.Address) {
	l := len(self.committedMsgs)
	if l > 0 {
		return self.committedMsgs[l-1].commitProposal, common.Address{}
	}
	return makeBlock(0), common.Address{}
}

<<<<<<< HEAD
// TODO Only block height 5 will return true
func (self *testSystemBackend) HasPropsal(hash common.Hash) bool {
	//return number.Cmp(big.NewInt(5)) == 0
	return false
=======
// Only block height 5 will return true
func (self *testSystemBackend) HasPropsal(hash common.Hash) bool {
	//return number.Cmp(big.NewInt(5)) == 0
	return true
>>>>>>> e43375f6
}

func (self *testSystemBackend) GetProposer(number uint64) common.Address {
	return common.Address{}
}

func (self *testSystemBackend) ParentValidators(proposal istanbul.Proposal) istanbul.ValidatorSet {
	return self.peers
}

// ==============================================
//
// define the struct that need to be provided for integration tests.

type testSystem struct {
	backends []*testSystemBackend

	queuedMessage chan istanbul.MessageEvent
	quit          chan struct{}
}

func newTestSystem(n uint64) *testSystem {
	return &testSystem{
		backends: make([]*testSystemBackend, n),

		queuedMessage: make(chan istanbul.MessageEvent),
		quit:          make(chan struct{}),
	}
}

func generateValidators(n int) []common.Address {
	vals := make([]common.Address, 0)
	for i := 0; i < n; i++ {
		privateKey, _ := crypto.GenerateKey()
		vals = append(vals, crypto.PubkeyToAddress(privateKey.PublicKey))
	}
	return vals
}

func newTestValidatorSet(n int) istanbul.ValidatorSet {
	return validator.NewSet(generateValidators(n), istanbul.RoundRobin)
}

// FIXME: int64 is needed for N and F
func NewTestSystemWithBackend(n, f uint64) *testSystem {
	addrs := generateValidators(int(n))
	sys := newTestSystem(n)
	config := istanbul.DefaultConfig

	for i := uint64(0); i < n; i++ {
		vset := validator.NewSet(addrs, istanbul.RoundRobin)
		backend := sys.NewBackend(i)
		backend.peers = vset
		backend.address = vset.GetByIndex(i).Address()

		core := New(backend, config).(*core)
		core.state = StateAcceptRequest
		core.current = newRoundState(&istanbul.View{
			Round:    big.NewInt(0),
			Sequence: big.NewInt(1),
		}, vset, common.Hash{}, nil, nil, func(hash common.Hash) bool {
			return false
		})
		core.valSet = vset
		core.logger = testLogger
		core.validateFn = backend.CheckValidatorSignature

		backend.engine = core
	}

	return sys
}

// listen will consume messages from queue and deliver a message to core
func (t *testSystem) listen() {
	for {
		select {
		case <-t.quit:
			return
		case queuedMessage := <-t.queuedMessage:
			testLogger.Info("consuming a queue message...")
			for _, backend := range t.backends {
				go backend.EventMux().Post(queuedMessage)
			}
		}
	}
}

// Run will start system components based on given flag, and returns a closer
// function that caller can control lifecycle
//
// Given a true for core if you want to initialize core engine.
func (t *testSystem) Run(core bool) func() {
	for _, b := range t.backends {
		if core {
			b.engine.Start() // start Istanbul core
		}
	}

	go t.listen()
	closer := func() { t.stop(core) }
	return closer
}

func (t *testSystem) stop(core bool) {
	close(t.quit)

	for _, b := range t.backends {
		if core {
			b.engine.Stop()
		}
	}
}

func (t *testSystem) NewBackend(id uint64) *testSystemBackend {
	// assume always success
<<<<<<< HEAD
	ethDB := leveldb.NewMemDatabase()
=======
	ethDB, _ := leveldb.NewTestDatabase()
>>>>>>> e43375f6
	backend := &testSystemBackend{
		id:     id,
		sys:    t,
		events: new(event.TypeMux),
		db:     ethDB,
	}

	t.backends[id] = backend
	return backend
}

// ==============================================
//
// helper functions.

func getPublicKeyAddress(privateKey *ecdsa.PrivateKey) common.Address {
	return crypto.PubkeyToAddress(privateKey.PublicKey)
}<|MERGE_RESOLUTION|>--- conflicted
+++ resolved
@@ -18,13 +18,7 @@
 	"github.com/seeleteam/go-seele/consensus/istanbul/validator"
 	"github.com/seeleteam/go-seele/crypto"
 	"github.com/seeleteam/go-seele/database"
-<<<<<<< HEAD
-	"github.com/ethereum/go-ethereum/event"
-	elog "github.com/ethereum/go-ethereum/log"
-	"github.com/seeleteam/go-seele/database/leveldb"
-=======
 	"github.com/seeleteam/go-seele/log"
->>>>>>> e43375f6
 )
 
 var testLogger = log.GetLogger("test")
@@ -140,17 +134,10 @@
 	return makeBlock(0), common.Address{}
 }
 
-<<<<<<< HEAD
-// TODO Only block height 5 will return true
-func (self *testSystemBackend) HasPropsal(hash common.Hash) bool {
-	//return number.Cmp(big.NewInt(5)) == 0
-	return false
-=======
 // Only block height 5 will return true
 func (self *testSystemBackend) HasPropsal(hash common.Hash) bool {
 	//return number.Cmp(big.NewInt(5)) == 0
 	return true
->>>>>>> e43375f6
 }
 
 func (self *testSystemBackend) GetProposer(number uint64) common.Address {
@@ -267,11 +254,7 @@
 
 func (t *testSystem) NewBackend(id uint64) *testSystemBackend {
 	// assume always success
-<<<<<<< HEAD
-	ethDB := leveldb.NewMemDatabase()
-=======
 	ethDB, _ := leveldb.NewTestDatabase()
->>>>>>> e43375f6
 	backend := &testSystemBackend{
 		id:     id,
 		sys:    t,
