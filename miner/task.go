--- conflicted
+++ resolved
@@ -26,18 +26,11 @@
 }
 
 // applyTransactions TODO need to check more about the transactions, such as gas limit
-<<<<<<< HEAD
-func (task *Task) applyTransactions(seele *seele.SeeleService, statedb *state.Statedb, blockHeight uint64,
+func (task *Task) applyTransactions(seele SeeleBackend, statedb *state.Statedb, blockHeight uint64,
 	txs []*types.Transaction, log *log.SeeleLog) error {
 	// the reward tx will always be at the first of the block's transactions
 	rewardValue := big.NewInt(pow.GetReward(blockHeight))
-	reward := types.NewTransaction(common.Address{}, seele.Coinbase, rewardValue, 0)
-=======
-func (task *Task) applyTransactions(seele SeeleBackend, statedb *state.Statedb, txs []*types.Transaction, log *log.SeeleLog) error {
-	// the reward tx will always be at the first of the block's transactions
-	rewardValue := big.NewInt(pow.MinerRewardAmount)
 	reward := types.NewTransaction(common.Address{}, seele.GetCoinbase(), rewardValue, 0)
->>>>>>> 69e7499f
 	reward.Signature = &crypto.Signature{}
 	stateObj := statedb.GetOrNewStateObject(seele.GetCoinbase())
 	stateObj.AddAmount(rewardValue)
