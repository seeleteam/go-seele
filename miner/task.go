/**
*  @file
*  @copyright defined in go-seele/LICENSE
 */

package miner

import (
	"math/big"
	"time"

	"github.com/seeleteam/go-seele/common"
	"github.com/seeleteam/go-seele/core"
	"github.com/seeleteam/go-seele/core/state"
	"github.com/seeleteam/go-seele/core/types"
	"github.com/seeleteam/go-seele/crypto"
	"github.com/seeleteam/go-seele/log"
	"github.com/seeleteam/go-seele/miner/pow"
)

// Task is a mining work for engine, containing block header, transactions, and transaction receipts.
type Task struct {
	header   *types.BlockHeader
	txs      []*types.Transaction
	receipts []*types.Receipt

	createdAt time.Time
}

// applyTransactions TODO need to check more about the transactions, such as gas limit
func (task *Task) applyTransactions(seele SeeleBackend, statedb *state.Statedb, blockHeight uint64,
	txs map[common.Address][]*types.Transaction, log *log.SeeleLog) error {
	// the reward tx will always be at the first of the block's transactions
	rewardValue := pow.GetReward(blockHeight)
	reward := types.NewTransaction(common.Address{}, seele.GetCoinbase(), rewardValue, big.NewInt(0), 0)
	reward.Signature = &crypto.Signature{}
	stateObj := statedb.GetOrNewStateObject(seele.GetCoinbase())
	stateObj.AddAmount(rewardValue)
	task.txs = append(task.txs, reward)

	task.chooseTransactions(seele, statedb, txs, log)

	log.Info("mining block height:%d, reward:%s, transaction number:%d", blockHeight, rewardValue, len(task.txs))

	root, err := statedb.Commit(nil)
	if err != nil {
		return err
	}

	task.header.StateHash = root

	return nil
}

func (task *Task) chooseTransactions(seele SeeleBackend, statedb *state.Statedb, txs map[common.Address][]*types.Transaction, log *log.SeeleLog) {
<<<<<<< HEAD
	for i := 0; i < core.BlockTransactionNumberLimit-1; i++ {
=======
	for i := 0; i < core.BlockTransactionNumberLimit - 1; {
>>>>>>> d900374a
		tx := popBestFeeTx(txs)
		if tx == nil {
			break
		}

		seele.TxPool().RemoveTransaction(tx.Hash)

		err := tx.Validate(statedb)
		if err != nil {
			log.Error("validating tx failed, for %s", err.Error())
			continue
		}

		receipt, err := seele.BlockChain().ApplyTransaction(tx, i, seele.GetCoinbase(), statedb, task.header)
		if err != nil {
			log.Error("apply tx failed, %s", err.Error())
			continue
		}

		task.txs = append(task.txs, tx)
		task.receipts = append(task.receipts, receipt)
		
		i++
	}
}

// get best fee transaction and remove it in the map
// return best transaction if txs is empty, it will return nil
func popBestFeeTx(txs map[common.Address][]*types.Transaction) *types.Transaction {
	bestFee := big.NewInt(0)
	var bestTx *types.Transaction
	for _, txSlice := range txs {
		if len(txSlice) > 0 {
			if txSlice[0].Data.Fee.Cmp(bestFee) > 0 {
				bestTx = txSlice[0]
				bestFee.Set(txSlice[0].Data.Fee)
			}
		}
	}

	if bestTx != nil {
		txSlice := txs[bestTx.Data.From]
		txs[bestTx.Data.From] = append(txSlice[:0], txSlice[1:]...)
	}

	return bestTx
}

// generateBlock builds a block from task
func (task *Task) generateBlock() *types.Block {
	return types.NewBlock(task.header, task.txs, task.receipts)
}

// Result is the result mined by engine. It contains the raw task and mined block.
type Result struct {
	task  *Task
	block *types.Block // mined block, with good nonce
}<|MERGE_RESOLUTION|>--- conflicted
+++ resolved
@@ -53,11 +53,7 @@
 }
 
 func (task *Task) chooseTransactions(seele SeeleBackend, statedb *state.Statedb, txs map[common.Address][]*types.Transaction, log *log.SeeleLog) {
-<<<<<<< HEAD
-	for i := 0; i < core.BlockTransactionNumberLimit-1; i++ {
-=======
 	for i := 0; i < core.BlockTransactionNumberLimit - 1; {
->>>>>>> d900374a
 		tx := popBestFeeTx(txs)
 		if tx == nil {
 			break
