--- conflicted
+++ resolved
@@ -223,7 +223,6 @@
 		txSlice = append(txSlice, value...)
 	}
 
-<<<<<<< HEAD
 	cpyStateDB, err := stateDB.GetCopy()
 	if err != nil {
 		miner.log.Warn(err.Error())
@@ -231,9 +230,6 @@
 		return
 	}
 	err = miner.current.applyTransactions(miner.seele, cpyStateDB, txSlice, miner.log)
-=======
-	err := miner.current.applyTransactions(miner.seele, stateDB.GetCopy(), header.Height, txSlice, miner.log)
->>>>>>> 8a31ce4a
 	if err != nil {
 		miner.log.Warn(err.Error())
 		atomic.StoreInt32(&miner.mining, 0)
