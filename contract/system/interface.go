--- conflicted
+++ resolved
@@ -45,24 +45,18 @@
 	SubChainContractAddress = common.BytesToAddress([]byte{1, 2})
 	// HashTimeLockContractAddress HTLC contract address
 	HashTimeLockContractAddress = common.BytesToAddress([]byte{1, 3})
-<<<<<<< HEAD
 	// MasternodeContractAddress masternode contract address
 	MasternodeContractAddress = common.BytesToAddress([]byte{1, 4})
-=======
 	// BTCRelayContractAddress btc-relay contract address
-	BTCRelayContractAddress = common.BytesToAddress([]byte{1, 4})
->>>>>>> 3b5b9a95
+	BTCRelayContractAddress = common.BytesToAddress([]byte{1, 5})
 
 	// Contracts are system contracts
 	contracts = map[common.Address]Contract{
 		DomainNameContractAddress:   &contract{domainNameCommands},
 		SubChainContractAddress:     &contract{subChainCommands},
 		HashTimeLockContractAddress: &contract{htlcCommands},
-<<<<<<< HEAD
 		MasternodeContractAddress:   &contract{masternodeCommands},
-=======
 		BTCRelayContractAddress:     &contract{brCommands},
->>>>>>> 3b5b9a95
 	}
 )
 
