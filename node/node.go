--- conflicted
+++ resolved
@@ -192,13 +192,8 @@
 	httpServer, httpHandler := rpc.NewHTTPServer(whitehosts, corsList)
 	rpcServer := httpServer.GetRPCServer()
 	for _, api := range apis {
-<<<<<<< HEAD
 		if err := rpcServer.RegisterName(api.Namespace, api.Service); err != nil {
-			n.log.Error("Api registered failed", "service", api.Service, "namespace", api.Namespace)
-=======
-		if err := httpServer.RegisterName(api.Namespace, api.Service); err != nil {
 			n.log.Error("Api registration failed", "service", api.Service, "namespace", api.Namespace)
->>>>>>> b2341de4
 			return err
 		}
 		n.log.Debug("registered service namespace: %s", api.Namespace)
