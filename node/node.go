--- conflicted
+++ resolved
@@ -218,12 +218,11 @@
 	return nil
 }
 
-<<<<<<< HEAD
 // startWSRPC starts websocket rpc server
 func (n *Node) startWSRPC(apis []rpc.API) error {
 	for _, api := range apis {
 		if err := netrpc.RegisterName(api.Namespace, api.Service); err != nil {
-			n.log.Error("Websocket registered failed", "service", api.Service, "namespace", api.Namespace)
+			n.log.Error("Websocket registration failed", "service", api.Service, "namespace", api.Namespace)
 			return err
 		}
 	}
@@ -233,10 +232,7 @@
 	return nil
 }
 
-// Stop terminates the running the node and the services registered.
-=======
 // Stop terminates the running node and services registered.
->>>>>>> 08714d60
 func (n *Node) Stop() error {
 	n.lock.Lock()
 	defer n.lock.Unlock()
