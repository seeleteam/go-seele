--- conflicted
+++ resolved
@@ -16,11 +16,8 @@
 	"github.com/seeleteam/go-seele/crypto"
 	"github.com/seeleteam/go-seele/log/comm"
 	"github.com/seeleteam/go-seele/p2p"
-<<<<<<< HEAD
 	"github.com/seeleteam/go-seele/p2p/discovery"
-=======
 	"github.com/seeleteam/go-seele/rpc"
->>>>>>> 7e1dbaf5
 	"github.com/seeleteam/go-seele/seele"
 )
 
@@ -40,6 +37,9 @@
 
 	// The SeeleConfig is the configuration to create the seele service.
 	SeeleConfig seele.Config
+
+	// The configuration of websocket rpc service
+	WSServerConfig rpc.WSServerConfig `json:"wsserver"`
 }
 
 // BasicConfig config for Node
@@ -77,7 +77,6 @@
 	HTTPWhiteHost []string `json:"whiteHost"`
 }
 
-<<<<<<< HEAD
 // GetConfigFromFile unmarshals the config from the given file
 func GetConfigFromFile(filepath string) (*Config, error) {
 	var config Config
@@ -186,11 +185,4 @@
 
 	err = json.Unmarshal(buff, &info)
 	return info, err
-=======
-	// The SeeleConfig is the configuration to create the seele service.
-	SeeleConfig seele.Config
-
-	// The configuration of websocket rpc service
-	WSServerConfig rpc.WSServerConfig
->>>>>>> 7e1dbaf5
 }