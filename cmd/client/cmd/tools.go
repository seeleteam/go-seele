--- conflicted
+++ resolved
@@ -192,41 +192,4 @@
 	}
 
 	return string(bytes), nil
-<<<<<<< HEAD
-=======
-}
-
-// GenerateTopicAction is an action to generate the topic according to the abi string and event name and args
-func GenerateTopicAction(c *cli.Context) error {
-	if abiFile == "" || eventName == "" {
-		return fmt.Errorf("required flag(s) \"abi, event\" not set")
-	}
-
-	abiJSON, err := readABIFile(abiFile)
-	if err != nil {
-		return err
-	}
-
-	topic, err := generateTopic(abiJSON, eventName)
-	if err != nil {
-		return fmt.Errorf("failed to parse the abi, err:%s", err)
-	}
-
-	fmt.Printf("event: %s, topic: %s\n", eventName, topic)
-	return nil
-}
-
-func generateTopic(abiStr, eventName string) (string, error) {
-	parsed, err := abi.JSON(strings.NewReader(abiStr))
-	if err != nil {
-		return "", fmt.Errorf("failed to parse the abi, err:%s", err)
-	}
-
-	event, exist := parsed.Events[eventName]
-	if !exist {
-		return "", fmt.Errorf("event '%s' not found", eventName)
-	}
-
-	return event.Id().Hex(), nil
->>>>>>> 9c76fab6
 }