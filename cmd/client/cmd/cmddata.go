--- conflicted
+++ resolved
@@ -84,7 +84,8 @@
 					Usage:        "height for the block",
 					Required:     true,
 				},
-			}},
+			},
+		},
 		&Request{
 			Use:   "getblockheight",
 			Short: "get block height of the chain head",
@@ -112,7 +113,8 @@
 					Usage:        "height for get block transaction count",
 					Required:     false,
 				},
-			}},
+			},
+		},
 		&Request{
 			Use:   "getblocktxcountbyhash",
 			Short: "get block transaction count by hash",
@@ -130,7 +132,8 @@
 					Usage:        "hash for get block transaction count",
 					Required:     true,
 				},
-			}},
+			},
+		},
 		&Request{
 			Use:   "gettxbyheightandindex",
 			Short: "get transaction by block height and index",
@@ -157,7 +160,8 @@
 					Usage:        "index of the transaction in block",
 					Required:     false,
 				},
-			}},
+			},
+		},
 		&Request{
 			Use:   "gettxbyhashandindex",
 			Short: "get transaction by hash and index",
@@ -184,9 +188,9 @@
 					Usage:        "index of the transaction in block",
 					Required:     false,
 				},
-			}},
-		&Request{
-<<<<<<< HEAD
+			},
+		},
+		&Request{
 			Use:   "getpeercount",
 			Short: "get count of connected peers",
 			Long: `For example:
@@ -226,11 +230,11 @@
 			UseWebsocket:     false,
 			Params:           []*Param{},
 		},
-=======
+		&Request{
 			Use:   "gettransactionbyhash",
 			Short: "get transaction count by hash",
 			Long: `For example:
-  client.exe gettransactionbyhash --hash 0xf5aa155ae1d0a126195a70bda69c7f1db0a728f7f860f33244fee83703a80195`,
+  			client.exe gettransactionbyhash --hash 0xf5aa155ae1d0a126195a70bda69c7f1db0a728f7f860f33244fee83703a80195`,
 			ParamReflectType: "string",
 			Method:           "txpool.GetTransactionByHash",
 			UseWebsocket:     false,
@@ -244,7 +248,7 @@
 					Usage:        "hash of the transaction",
 					Required:     true,
 				},
-			}},
->>>>>>> 42644ff5
+			},
+		},
 	}
 }