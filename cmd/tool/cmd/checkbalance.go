--- conflicted
+++ resolved
@@ -96,13 +96,7 @@
 				txCount += blockTxCount - 1
 
 				if blockTxCount > 1 {
-<<<<<<< HEAD
 					 fmt.Printf("block tx %d\n", blockTxCount-1)
-=======
-
-					 fmt.Printf("block tx %d\n", blockTxCount-1)
-
->>>>>>> 84574dec
 				}
 
 				blockDebtCount = 0
@@ -111,13 +105,7 @@
 				}
 				debtCount += blockDebtCount
 				if blockDebtCount > 0 {
-<<<<<<< HEAD
 				  	fmt.Printf("block debt %d\n", blockDebtCount)
-=======
-
-				  	fmt.Printf("block debt %d\n", blockDebtCount)
-
->>>>>>> 84574dec
 				}
 
 				counter++
@@ -135,11 +123,6 @@
 		totalAmount.Add(totalAmount, totalSendersAmount)
 		totalAmount.Add(totalAmount, totalReceiversAmount)
 		totalAmount.Add(totalAmount, big.NewInt(int64(txCount*int(params.TxGas))))
-<<<<<<< HEAD
-=======
-
-
->>>>>>> 84574dec
 		totalAmount.Add(totalAmount, big.NewInt(int64(debtCount*int(params.TxGas)*2)))
 
 		fmt.Printf("total amount %d\n", totalAmount)
@@ -177,10 +160,6 @@
 	rootCmd.AddCommand(checkBalanceCmd)
 	checkBalanceCmd.Flags().StringVarP(&senderAccounts, "sender", "x", "", "sender address file")
 	checkBalanceCmd.Flags().StringVarP(&receivers, "receiver", "y", "", "receiver address file")
-<<<<<<< HEAD
-}
-=======
 }
 
 
->>>>>>> 84574dec
