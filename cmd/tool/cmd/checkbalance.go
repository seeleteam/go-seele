--- conflicted
+++ resolved
@@ -73,7 +73,6 @@
 		var height uint64
 		var counter uint64
 		var txCount int
-
 		var debtCount int
 		txCount = 0
 		debtCount = 0
@@ -89,29 +88,15 @@
 			// get the tx count up to current block height
 			for counter <= height {
 
-<<<<<<< HEAD
 				blockTxCount = 0							
-=======
-				blockTxCount = 0
->>>>>>> 85e356b9
 
 				if err := clientList[clientIndex].Call(&blockTxCount, "txpool_getBlockTransactionCount", "", counter); err != nil {
 					panic(fmt.Sprintf("failed to get the block tx count: %s\n", err))
 				}
 				txCount += blockTxCount - 1
 
-<<<<<<< HEAD
-				fmt.Printf("block tx %d\n", blockTxCount - 1)
-
-				blockDebtCount = 0	
-				if err := clientList[clientIndex].Call(&blockDebtCount, "txpool_getBlockDebtCount", "", counter); err != nil {
-					panic(fmt.Sprintf("failed to get the block debt count: %s\n", err))	
-				}
-				debtCount += blockDebtCount 
-				fmt.Printf("block debt %d\n", blockDebtCount)
-=======
 				if blockTxCount > 1 {
-					fmt.Printf("block tx %d\n", blockTxCount-1)
+					 fmt.Printf("block tx %d\n", blockTxCount-1)
 				}
 
 				blockDebtCount = 0
@@ -120,9 +105,8 @@
 				}
 				debtCount += blockDebtCount
 				if blockDebtCount > 0 {
-					fmt.Printf("block debt %d\n", blockDebtCount)
+				  	fmt.Printf("block debt %d\n", blockDebtCount)
 				}
->>>>>>> 85e356b9
 
 				counter++
 			}
@@ -131,28 +115,15 @@
 		fmt.Printf("sender balance %d\n", totalSendersAmount)
 		fmt.Printf("receiver balance  %d\n", totalReceiversAmount)
 		fmt.Printf("tx count %d\n", txCount)
-
 		fmt.Printf("debt count %d\n", debtCount)
-<<<<<<< HEAD
-		fmt.Printf("tx fee %d\n", txCount * int(params.TxGas))
-		fmt.Printf("debt fee %d\n", debtCount * int(params.TxGas) * 2)
-=======
 		fmt.Printf("tx fee %d\n", txCount*int(params.TxGas))
 		fmt.Printf("debt fee %d\n", debtCount*int(params.TxGas)*2)
->>>>>>> 85e356b9
 
 		totalAmount := big.NewInt(0)
 		totalAmount.Add(totalAmount, totalSendersAmount)
 		totalAmount.Add(totalAmount, totalReceiversAmount)
-<<<<<<< HEAD
-		totalAmount.Add(totalAmount, big.NewInt(int64(txCount * int(params.TxGas))))
-
-		totalAmount.Add(totalAmount, big.NewInt(int64(debtCount * int(params.TxGas) * 2)))
-=======
 		totalAmount.Add(totalAmount, big.NewInt(int64(txCount*int(params.TxGas))))
-
 		totalAmount.Add(totalAmount, big.NewInt(int64(debtCount*int(params.TxGas)*2)))
->>>>>>> 85e356b9
 
 		fmt.Printf("total amount %d\n", totalAmount)
 
@@ -187,7 +158,6 @@
 
 func init() {
 	rootCmd.AddCommand(checkBalanceCmd)
-
 	checkBalanceCmd.Flags().StringVarP(&senderAccounts, "sender", "x", "", "sender address file")
 	checkBalanceCmd.Flags().StringVarP(&receivers, "receiver", "y", "", "receiver address file")
-}+}
