--- conflicted
+++ resolved
@@ -23,10 +23,7 @@
 )
 
 var keyFolder string
-<<<<<<< HEAD
-=======
 var timeInterval int64
->>>>>>> c5041a37
 
 type balance struct {
 	address    *common.Address
@@ -93,11 +90,7 @@
 				fmt.Println()
 			}
 
-<<<<<<< HEAD
-			time.Sleep(time.Microsecond * 10)
-=======
 			time.Sleep(time.Microsecond * time.Duration(timeInterval))
->>>>>>> c5041a37
 		}
 	},
 }
@@ -220,10 +213,6 @@
 func init() {
 	rootCmd.AddCommand(sendTxCmd)
 
-<<<<<<< HEAD
 	sendTxCmd.Flags().StringVarP(&keyFolder, "keyfolder", "f", "keystore", "key file folder")
-=======
-	sendTxCmd.Flags().StringVarP(&keyFolder, "keyfolder", "f", "..\\client\\keyfile", "key file folder")
 	sendTxCmd.Flags().Int64VarP(&timeInterval, "interval", "", 50, "time interval in microsecond during send transaction")
->>>>>>> c5041a37
 }