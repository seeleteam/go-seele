--- conflicted
+++ resolved
@@ -84,28 +84,6 @@
 	},
 }
 
-<<<<<<< HEAD
-func startMiner(seele *seele.SeeleService, nodeConfig *node.Config, log *log.SeeleLog) {
-	miner := miner.NewMiner(nodeConfig.SeeleConfig.Coinbase, seele, log)
-	go miner.Start()
-=======
-// for test
-func addTx(seele *seele.SeeleService) {
-	from, privateKey, _ := crypto.GenerateKeyPair()
-	to := crypto.MustGenerateRandomAddress()
-	tx := types.NewTransaction(*from, *to, big.NewInt(0), 0)
-
-	tx.Sign(privateKey)
-
-	err := seele.TxPool().AddTransaction(tx)
-	if err != nil {
-		fmt.Println("add transaction error ", err.Error())
-	}
-
-	fmt.Println("add transaction done")
->>>>>>> ff0360e0
-}
-
 func init() {
 	rootCmd.AddCommand(startCmd)
 
