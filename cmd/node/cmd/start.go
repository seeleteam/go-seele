/**
*  @file
*  @copyright defined in go-seele/LICENSE
 */

package cmd

import (
	"context"
	"fmt"
	"net/http"
	"os"
	"path/filepath"
	"runtime"
	"runtime/pprof"
	"strings"
	"sync"
	"time"

	"github.com/seeleteam/go-seele/common"
	"github.com/seeleteam/go-seele/consensus"
	"github.com/seeleteam/go-seele/consensus/factory"
	"github.com/seeleteam/go-seele/light"
	"github.com/seeleteam/go-seele/log"
	"github.com/seeleteam/go-seele/log/comm"
	"github.com/seeleteam/go-seele/metrics"
	miner2 "github.com/seeleteam/go-seele/miner"
	"github.com/seeleteam/go-seele/monitor"
	"github.com/seeleteam/go-seele/node"
	"github.com/seeleteam/go-seele/seele"
	"github.com/seeleteam/go-seele/seele/lightclients"
	"github.com/spf13/cobra"
)

var (
	seeleNodeConfigFile string
	miner               string
	metricsEnableFlag   bool
	accountsConfig      string
	threads             int
	startHeight         int

	// default is full node
	lightNode bool

	//pprofPort http server port
	pprofPort uint64

	// profileSize is used to limit when need to collect profiles, set 6GB
	profileSize = uint64(1024 * 1024 * 1024 * 6)

	maxConns 	= int(0)
<<<<<<< HEAD
	maxActiveConns =int(0)
=======
	maxActiveConns = int(0)
>>>>>>> b0091849
)

// startCmd represents the start command
var startCmd = &cobra.Command{
	Use:   "start",
	Short: "start the node of seele",
	Long: `usage example:
		node.exe start -c cmd\node.json
		start a node.`,

	Run: func(cmd *cobra.Command, args []string) {
		var wg sync.WaitGroup
		nCfg, err := LoadConfigFromFile(seeleNodeConfigFile, accountsConfig)
		if err != nil {
			fmt.Printf("failed to reading the config file: %s\n", err.Error())
			return
		}

		if !comm.LogConfiguration.PrintLog {
			fmt.Printf("log folder: %s\n", filepath.Join(log.LogFolder, comm.LogConfiguration.DataDir))
		}
		fmt.Printf("data folder: %s\n", nCfg.BasicConfig.DataDir)

		seeleNode, err := node.New(nCfg)
		if err != nil {
			fmt.Println(err.Error())
			return
		}

		// Create seele service and register the service
		slog := log.GetLogger("seele")
		lightLog := log.GetLogger("seele-light")
		serviceContext := seele.ServiceContext{
			DataDir: nCfg.BasicConfig.DataDir,
		}
		ctx := context.WithValue(context.Background(), "ServiceContext", serviceContext)

		var engine consensus.Engine
		if nCfg.BasicConfig.MinerAlgorithm == common.BFTEngine {
			engine, err = factory.GetBFTEngine(nCfg.SeeleConfig.CoinbasePrivateKey, nCfg.BasicConfig.DataDir)
		} else {
			engine, err = factory.GetConsensusEngine(nCfg.BasicConfig.MinerAlgorithm, nCfg.BasicConfig.DataSetDir)
		}

		if err != nil {
			fmt.Println(err)
			return
		}

		// start pprof http server
		if pprofPort > 0 {
			go func() {
				if err := http.ListenAndServe(fmt.Sprintf("0.0.0.0:%d", pprofPort), nil); err != nil {
					fmt.Println("Failed to start pprof http server,", err)
					return
				}
			}()
		}

		if comm.LogConfiguration.IsDebug {
			go monitorPC()
		}

		if lightNode {
			lightService, err := light.NewServiceClient(ctx, nCfg, lightLog, common.LightChainDir, seeleNode.GetShardNumber(), engine)
			if err != nil {
				fmt.Println("Create light service error.", err.Error())
				return
			}

			if err := seeleNode.Register(lightService); err != nil {
				fmt.Println(err.Error())
				return
			}

			err = seeleNode.Start()
			if err != nil {
				fmt.Printf("got error when start node: %s\n", err)
				return
			}
		} else {
			// light client manager
			manager, err := lightclients.NewLightClientManager(seeleNode.GetShardNumber(), ctx, nCfg, engine)
			if err != nil {
				fmt.Printf("create light client manager failed. %s", err)
				return
			}

			// fullnode mode
			seeleService, err := seele.NewSeeleService(ctx, nCfg, slog, engine, manager, startHeight)
			if err != nil {
				fmt.Println(err.Error())
				return
			}

			seeleService.Miner().SetThreads(threads)

			lightServerService, err := light.NewServiceServer(seeleService, nCfg, lightLog, seeleNode.GetShardNumber())
			if err != nil {
				fmt.Println("Create light server err. ", err.Error())
				return
			}

			// monitor service
			monitorService, err := monitor.NewMonitorService(seeleService, seeleNode, nCfg, slog, "Test monitor")
			if err != nil {
				fmt.Println(err.Error())
				return
			}

			services := manager.GetServices()
			services = append(services, seeleService, monitorService, lightServerService)
			for _, service := range services {
				if err := seeleNode.Register(service); err != nil {
					fmt.Println(err.Error())
					return
				}
			}

			err = seeleNode.Start()
			if maxConns > 0 {
				seeleService.P2PServer().SetMaxConnections(maxConns)
			}
			if maxActiveConns > 0 {
				seeleService.P2PServer().SetMaxConnections(maxActiveConns)
			}
			if err != nil {
				fmt.Printf("got error when start node: %s\n", err)
				return
			}

			minerInfo := strings.ToLower(miner)
			if minerInfo == "start" {
				err = seeleService.Miner().Start()
				if err != nil && err != miner2.ErrMinerIsRunning {
					fmt.Println("failed to start the miner : ", err)
					return
				}
			} else if minerInfo == "stop" {
				seeleService.Miner().Stop()
			} else {
				fmt.Println("invalid miner command, must be start or stop")
				return
			}
		}

		if metricsEnableFlag {
			metrics.StartMetricsWithConfig(
				nCfg.MetricsConfig,
				slog,
				nCfg.BasicConfig.Name,
				nCfg.BasicConfig.Version,
				nCfg.P2PConfig.NetworkID,
				nCfg.SeeleConfig.Coinbase,
			)
		}

		wg.Add(1)
		wg.Wait()
	},
}

func init() {
	rootCmd.AddCommand(startCmd)

	startCmd.Flags().StringVarP(&seeleNodeConfigFile, "config", "c", "", "seele node config file (required)")
	startCmd.MustMarkFlagRequired("config")

	startCmd.Flags().StringVarP(&miner, "miner", "m", "start", "miner start or not, [start, stop]")
	startCmd.Flags().BoolVarP(&metricsEnableFlag, "metrics", "t", false, "start metrics")
	startCmd.Flags().StringVarP(&accountsConfig, "accounts", "", "", "init accounts info")
	startCmd.Flags().IntVarP(&threads, "threads", "", 1, "miner thread value")
	startCmd.Flags().BoolVarP(&lightNode, "light", "l", false, "whether start with light mode")
	startCmd.Flags().Uint64VarP(&pprofPort, "port", "", 0, "which port pprof http server listen to")
	startCmd.Flags().IntVarP(&startHeight, "startheight", "", -1, "the block height to start from")
	startCmd.Flags().IntVarP(&maxConns, "maxConns", "", 0, "node max connections")
	startCmd.Flags().IntVarP(&maxActiveConns, "maxActiveConns", "", 0, "node max active connections")
}

func monitorPC() {
	var info runtime.MemStats
	heapDir := filepath.Join(common.GetTempFolder(), "heapProfile")
	err := os.MkdirAll(heapDir, os.ModePerm)
	if err != nil {
		fmt.Printf("failed to create folder %s: %s\n", heapDir, err)
		return
	}

	profileDir := filepath.Join(common.GetTempFolder(), "cpuProfile")
	err = os.MkdirAll(profileDir, os.ModePerm)
	if err != nil {
		fmt.Printf("failed to create folder %s: %s\n", profileDir, err)
		return
	}

	ticker := time.NewTicker(1 * time.Minute)
	for {
		select {
		case <-ticker.C:
			runtime.ReadMemStats(&info)
			if info.Alloc > profileSize {
				heapFile := filepath.Join(heapDir, fmt.Sprint("heap-", time.Now().Format("2006-01-02-15-04-05")))
				f, err := os.Create(heapFile)
				if err != nil {
					fmt.Println("monitor create heap file err:", err)
					return
				}
				err = pprof.WriteHeapProfile(f)
				if err != nil {
					fmt.Println("monitor write heap file err:", err)
					return
				}

				profileFile := filepath.Join(profileDir, fmt.Sprint("cpu-", time.Now().Format("2006-01-02-15-04-05")))
				cpuf, err := os.Create(profileFile)
				if err != nil {
					fmt.Println("monitor create cpu file err:", err)
					return
				}

				if err := pprof.StartCPUProfile(cpuf); err != nil {
					fmt.Println("failed to start cpu profile err:", err)
					return
				}

				time.Sleep(20 * time.Second)
				pprof.StopCPUProfile()
			}
		}
	}
}<|MERGE_RESOLUTION|>--- conflicted
+++ resolved
@@ -50,11 +50,7 @@
 	profileSize = uint64(1024 * 1024 * 1024 * 6)
 
 	maxConns 	= int(0)
-<<<<<<< HEAD
-	maxActiveConns =int(0)
-=======
 	maxActiveConns = int(0)
->>>>>>> b0091849
 )
 
 // startCmd represents the start command
