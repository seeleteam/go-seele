--- conflicted
+++ resolved
@@ -9,25 +9,14 @@
 	"fmt"
 	"net"
 
-<<<<<<< HEAD
-=======
 	"github.com/seeleteam/go-seele/common"
 	"github.com/seeleteam/go-seele/p2p/discovery"
->>>>>>> a968e914
 	"github.com/spf13/cobra"
-
-	"github.com/seeleteam/go-seele/common"
-	"github.com/seeleteam/go-seele/p2p/discovery"
 )
 
 var (
-<<<<<<< HEAD
-	addr          *string
-	bootstrapNode *string
-=======
 	addr          *string //node addr
 	bootstrapNode *string //bootstrap node id
->>>>>>> a968e914
 )
 
 // sendCmd represents the send command
